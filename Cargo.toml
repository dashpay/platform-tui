--- conflicted
+++ resolved
@@ -48,11 +48,7 @@
 chrono = "0.4"
 chrono-humanize = "0.2.3"
 dashmap = "5.5.3"
-<<<<<<< HEAD
-grovedb-version = { version = "2.0.3"}
-=======
 grovedb-version = "2.0.3"
->>>>>>> 2d77211f
 sha2 = "0.10.8"
 arboard = { version = "3.4.0", default-features = false, features = ["windows-sys"] }
 hdrhistogram = "7.5.4"