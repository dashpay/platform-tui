[package]
name = "rs-platform-explorer"
version = "0.1.0"
license = "MIT"
edition = "2021"
default-run = "rs-platform-explorer"
rust-version = "1.80"

[dependencies]
strum = { version = "0.26.1", features = ["derive"] }
tui-realm-stdlib = "1.3.1"
tuirealm = "1.9.1"
bs58 = "0.5.0"
copypasta = "0.10.1"
<<<<<<< HEAD
dpp = { path = "../platform/packages/rs-dpp", features = [
    "client",
] }
dash-sdk = { path = "../platform/packages/rs-sdk" }
drive = { path = "../platform/packages/rs-drive" }
drive-proof-verifier = { path = "../platform/packages/rs-drive-proof-verifier" }
=======
dpp = { git = "https://github.com/dashpay/platform", commit = "55da39f601e3a8ae2232ea7ed0ab10a003898c52", features = [
    "client",
] }
dash-sdk = { git = "https://github.com/dashpay/platform", commit = "55da39f601e3a8ae2232ea7ed0ab10a003898c52" }
drive = { git = "https://github.com/dashpay/platform", commit = "55da39f601e3a8ae2232ea7ed0ab10a003898c52" }
drive-proof-verifier = { git = "https://github.com/dashpay/platform", commit = "55da39f601e3a8ae2232ea7ed0ab10a003898c52" }
>>>>>>> 0ace8bdd
thiserror = "1"
serde = "1.0.197"
serde_json = "1.0.120"
toml = { version = "0.8.10", features = ["display"] }
<<<<<<< HEAD
dapi-grpc = { path = "../platform/packages/dapi-grpc", features = [
    "client",
] }
rs-dapi-client = { path = "../platform/packages/rs-dapi-client" }
tokio = { version = "1.36.0", features = ["full"] }
bincode = { version = "2.0.0-rc.3", features = ["serde"] }
strategy-tests = { path = "../platform/packages/strategy-tests" }
simple-signer = { path = "../platform/packages/simple-signer" }
=======
dapi-grpc = { git = "https://github.com/dashpay/platform", commit = "55da39f601e3a8ae2232ea7ed0ab10a003898c52", features = [
    "client",
] }
rs-dapi-client = { git = "https://github.com/dashpay/platform", commit = "55da39f601e3a8ae2232ea7ed0ab10a003898c52" }
tokio = { version = "1.36.0", features = ["full"] }
bincode = { version = "2.0.0-rc.3", features = ["serde"] }
strategy-tests = { git = "https://github.com/dashpay/platform", commit = "55da39f601e3a8ae2232ea7ed0ab10a003898c52" }
simple-signer = { git = "https://github.com/dashpay/platform", commit = "55da39f601e3a8ae2232ea7ed0ab10a003898c52" }
>>>>>>> 0ace8bdd
reqwest = { version = "0.12.3", features = ["json"] }
hex = { version = "0.4.3" }
itertools = "0.12.1"
crossterm = { version = "0.27.0", features = ["event-stream"] }
futures = "0.3.30"
walkdir = "2"
rand = "0.8"
memoize = "0.4.2"
tracing = "0.1.40"
tracing-subscriber = { version = "0.3.18", features = ["env-filter"] }
dotenvy = "0.15.7"
envy = "0.4.2"
clap = { version = "4.5.1", features = ["derive"] }
governor = "0.6.3"
tokio-util = "0.7.10"
chrono = "0.4"
chrono-humanize = "0.2.3"
dashmap = "5.5.3"
grovedb-version = { git = "https://github.com/dashpay/grovedb", rev = "713ad96a0ca443f72fa15738e82df529be1becbb"}
sha2 = "0.10.8"
arboard = { version = "3.4.0", default-features = false, features = ["windows-sys"] }
hdrhistogram = "7.5.4"<|MERGE_RESOLUTION|>--- conflicted
+++ resolved
@@ -12,35 +12,16 @@
 tuirealm = "1.9.1"
 bs58 = "0.5.0"
 copypasta = "0.10.1"
-<<<<<<< HEAD
-dpp = { path = "../platform/packages/rs-dpp", features = [
-    "client",
-] }
-dash-sdk = { path = "../platform/packages/rs-sdk" }
-drive = { path = "../platform/packages/rs-drive" }
-drive-proof-verifier = { path = "../platform/packages/rs-drive-proof-verifier" }
-=======
 dpp = { git = "https://github.com/dashpay/platform", commit = "55da39f601e3a8ae2232ea7ed0ab10a003898c52", features = [
     "client",
 ] }
 dash-sdk = { git = "https://github.com/dashpay/platform", commit = "55da39f601e3a8ae2232ea7ed0ab10a003898c52" }
 drive = { git = "https://github.com/dashpay/platform", commit = "55da39f601e3a8ae2232ea7ed0ab10a003898c52" }
 drive-proof-verifier = { git = "https://github.com/dashpay/platform", commit = "55da39f601e3a8ae2232ea7ed0ab10a003898c52" }
->>>>>>> 0ace8bdd
 thiserror = "1"
 serde = "1.0.197"
 serde_json = "1.0.120"
 toml = { version = "0.8.10", features = ["display"] }
-<<<<<<< HEAD
-dapi-grpc = { path = "../platform/packages/dapi-grpc", features = [
-    "client",
-] }
-rs-dapi-client = { path = "../platform/packages/rs-dapi-client" }
-tokio = { version = "1.36.0", features = ["full"] }
-bincode = { version = "2.0.0-rc.3", features = ["serde"] }
-strategy-tests = { path = "../platform/packages/strategy-tests" }
-simple-signer = { path = "../platform/packages/simple-signer" }
-=======
 dapi-grpc = { git = "https://github.com/dashpay/platform", commit = "55da39f601e3a8ae2232ea7ed0ab10a003898c52", features = [
     "client",
 ] }
@@ -49,7 +30,6 @@
 bincode = { version = "2.0.0-rc.3", features = ["serde"] }
 strategy-tests = { git = "https://github.com/dashpay/platform", commit = "55da39f601e3a8ae2232ea7ed0ab10a003898c52" }
 simple-signer = { git = "https://github.com/dashpay/platform", commit = "55da39f601e3a8ae2232ea7ed0ab10a003898c52" }
->>>>>>> 0ace8bdd
 reqwest = { version = "0.12.3", features = ["json"] }
 hex = { version = "0.4.3" }
 itertools = "0.12.1"
