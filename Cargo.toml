--- conflicted
+++ resolved
@@ -10,33 +10,15 @@
 tui-realm-stdlib = "1.3.1"
 tuirealm = "1.9.1"
 bs58 = "0.5.0"
-<<<<<<< HEAD
-dpp = { git = "https://github.com/dashpay/platform", branch = "feat/public-document-price-update", features = [
-    "client",
-] }
-dash-sdk = { git = "https://github.com/dashpay/platform", branch = "feat/public-document-price-update" }
-drive = { git = "https://github.com/dashpay/platform", branch = "feat/public-document-price-update" }
-=======
 dpp = { git = "https://github.com/dashpay/platform", tag = "v1.0.0-beta.3", features = [
     "client",
 ] }
 dash-sdk = { git = "https://github.com/dashpay/platform", tag = "v1.0.0-beta.3" }
 drive = { git = "https://github.com/dashpay/platform", tag = "v1.0.0-beta.3" }
->>>>>>> b97c52e1
 thiserror = "1"
 serde = "1.0.197"
 serde_json = "1.0.120"
 toml = { version = "0.8.10", features = ["display"] }
-<<<<<<< HEAD
-dapi-grpc = { git = "https://github.com/dashpay/platform", branch = "feat/public-document-price-update", features = [
-    "client",
-] }
-rs-dapi-client = { git = "https://github.com/dashpay/platform", branch = "feat/public-document-price-update" }
-tokio = { version = "1.36.0", features = ["full"] }
-bincode = { version = "2.0.0-rc.3", features = ["serde"] }
-strategy-tests = { git = "https://github.com/dashpay/platform", branch = "feat/public-document-price-update" }
-simple-signer = { git = "https://github.com/dashpay/platform", branch = "feat/public-document-price-update" }
-=======
 dapi-grpc = { git = "https://github.com/dashpay/platform", tag = "v1.0.0-beta.3", features = [
     "client",
 ] }
@@ -45,7 +27,6 @@
 bincode = { version = "2.0.0-rc.3", features = ["serde"] }
 strategy-tests = { git = "https://github.com/dashpay/platform", tag = "v1.0.0-beta.3" }
 simple-signer = { git = "https://github.com/dashpay/platform", tag = "v1.0.0-beta.3" }
->>>>>>> b97c52e1
 reqwest = { version = "0.12.3", features = ["json"] }
 hex = { version = "0.4.3" }
 itertools = "0.12.1"
