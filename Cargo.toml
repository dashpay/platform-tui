[package]
name = "rs-platform-explorer"
version = "0.1.0"
license = "MIT"
edition = "2021"
default-run = "rs-platform-explorer"

[dependencies]
strum = { version = "0.26.1", features = ["derive"] }
tui-realm-stdlib = "1.3.1"
tuirealm = "1.9.1"
bs58 = "0.5.0"
copypasta = "0.10.1"
dpp = { git = "https://github.com/dashpay/platform", tag = "v1.0.1", features = [
    "client",
] }
dash-sdk = { git = "https://github.com/dashpay/platform", tag = "v1.0.1" }
drive = { git = "https://github.com/dashpay/platform", tag = "v1.0.1" }
drive-proof-verifier = { git = "https://github.com/dashpay/platform", tag = "v1.0.1" }
thiserror = "1"
serde = "1.0.197"
serde_json = "1.0.120"
toml = { version = "0.8.10", features = ["display"] }
dapi-grpc = { git = "https://github.com/dashpay/platform", tag = "v1.0.1", features = [
    "client",
] }
rs-dapi-client = { git = "https://github.com/dashpay/platform", tag = "v1.0.1" }
tokio = { version = "1.36.0", features = ["full"] }
bincode = { version = "2.0.0-rc.3", features = ["serde"] }
strategy-tests = { git = "https://github.com/dashpay/platform", tag = "v1.0.1" }
simple-signer = { git = "https://github.com/dashpay/platform", tag = "v1.0.1" }
reqwest = { version = "0.12.3", features = ["json"] }
hex = { version = "0.4.3" }
itertools = "0.12.1"
crossterm = { version = "0.27.0", features = ["event-stream"] }
futures = "0.3.30"
walkdir = "2"
rand = "0.8"
memoize = "0.4.2"
tracing = "0.1.40"
tracing-subscriber = { version = "0.3.18", features = ["env-filter"] }
dotenvy = "0.15.7"
envy = "0.4.2"
clap = { version = "4.5.1", features = ["derive"] }
governor = "0.6.3"
tokio-util = "0.7.10"
chrono = "0.4"
chrono-humanize = "0.2.3"
dashmap = "5.5.3"
<<<<<<< HEAD
grovedb-version = "1.0.0-rc.2"
sha2 = "0.10.8"
arboard = { version = "3.4.0", default-features = false, features = ["windows-sys"] }
=======
grovedb-version = "1.0.0"
sha2 = "0.10.8"
>>>>>>> 4333627f
<|MERGE_RESOLUTION|>--- conflicted
+++ resolved
@@ -47,11 +47,6 @@
 chrono = "0.4"
 chrono-humanize = "0.2.3"
 dashmap = "5.5.3"
-<<<<<<< HEAD
-grovedb-version = "1.0.0-rc.2"
-sha2 = "0.10.8"
-arboard = { version = "3.4.0", default-features = false, features = ["windows-sys"] }
-=======
 grovedb-version = "1.0.0"
 sha2 = "0.10.8"
->>>>>>> 4333627f
+arboard = { version = "3.4.0", default-features = false, features = ["windows-sys"] }