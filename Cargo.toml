--- conflicted
+++ resolved
@@ -24,9 +24,6 @@
 simple-signer = {path = "../platform/packages/simple-signer"}
 reqwest = { version = "0.11.22", features = ["json"] }
 hex = { version = "0.4.3"}
-<<<<<<< HEAD
 bip37-bloom-filter = { git = "https://github.com/dashpay/rs-bip37-bloom-filter", branch = "develop" }
-=======
 walkdir = "2"
-rand = "0.8"
->>>>>>> 644a5c35
+rand = "0.8"