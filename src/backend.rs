--- conflicted
+++ resolved
@@ -135,11 +135,8 @@
     ),
     IdentityRegistrationProgressed, // TODO provide state update details
     LoadedIdentity(MappedMutexGuard<'s, Identity>),
-<<<<<<< HEAD
     LoadedEvonodeIdentity(MappedMutexGuard<'s, Identity>),
-=======
     LoadedKnownIdentity(MappedMutexGuard<'s, Identity>),
->>>>>>> 59f2f7e9
     FailedToRefreshIdentity,
     ClearedLoadedIdentity,
     ClearedLoadedWallet,
