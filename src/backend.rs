--- conflicted
+++ resolved
@@ -155,12 +155,8 @@
     ClearedKnownContracts,
     IdentityCreditsTransferred,
     DPNSNameRegistered(String),
-<<<<<<< HEAD
-    DPNSNameRegistrationFailed,
+    DPNSNameRegistrationFailed(String),
     ForgotIdentity,
-=======
-    DPNSNameRegistrationFailed(String),
->>>>>>> 0ace8bdd
 }
 
 /// Represents the result of completing a strategy.
