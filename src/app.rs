//! Application logic module, includes model and screen ids.

mod contract;
pub(crate) mod error;
mod identity;
pub(crate) mod state;
<<<<<<< HEAD
pub(crate) mod version_upgrade;
mod wallet;
=======
>>>>>>> c1e82ddc
pub(crate) mod strategies;
mod wallet;

use dpp::dashcore::secp256k1::rand::rngs::StdRng;
use dpp::dashcore::secp256k1::rand::SeedableRng;
use std::cmp::min;
use std::collections::{BTreeMap, HashSet};

use dpp::data_contract::document_type::accessors::DocumentTypeV0Getters;
use dpp::data_contract::document_type::v0::random_document_type::{
    FieldMinMaxBounds, FieldTypeWeights, RandomDocumentTypeParameters,
};
use dash_platform_sdk::platform::transition::broadcast::BroadcastStateTransition;
use dpp::data_contract::document_type::DocumentType;
use dpp::prelude::{DataContract, Identifier};
use dpp::version::PlatformVersion;
use rand::Rng;
use rs_dapi_client::DapiClient;
use simple_signer::signer::SimpleSigner;
use strategy_tests::frequency::Frequency;
use strategy_tests::operations::{
    DataContractUpdateOp, DocumentAction, DocumentOp, IdentityUpdateOp, Operation, OperationType,
};
use strategy_tests::transitions::create_identities_state_transitions;

use cli_clipboard::{ClipboardContext, ClipboardProvider};
use dash_platform_sdk::platform::Fetch;
use dash_platform_sdk::Sdk;
use std::{fmt::Display, time::Duration};
use dapi_grpc::platform::v0::{get_identity_balance_request, GetIdentityBalanceRequest};
use dapi_grpc::platform::v0::get_identity_balance_request::GetIdentityBalanceRequestV0;

use dpp::dashcore::psbt::serialize::Serialize as dashcoreSerialize;
use dpp::dashcore::{secp256k1::Secp256k1, Address, Network, PrivateKey};
use dpp::data_contract::accessors::v0::DataContractV0Getters;
use dpp::data_contract::document_type::random_document::CreateRandomDocument;
use dpp::identity::accessors::IdentityGettersV0;
use dpp::identity::{Identity, KeyType, Purpose};
use dpp::identity::identity_public_key::accessors::v0::IdentityPublicKeyGettersV0;
use dpp::platform_value::string_encoding::Encoding;
use dpp::state_transition::documents_batch_transition::{DocumentCreateTransition, DocumentsBatchTransition};
use dpp::state_transition::documents_batch_transition::methods::v0::DocumentsBatchTransitionMethodsV0;
use hex::ToHex;
use serde::Serialize;
use tokio::runtime::{Handle, Runtime};
use tuirealm::{
    event::{Key, KeyEvent, KeyModifiers},
    terminal::TerminalBridge,
    tui::prelude::{Constraint, Direction, Layout},
    Application, ApplicationError, AttrValue, Attribute, Component, EventListenerCfg, NoUserEvent,
    Sub, SubClause, SubEventClause, Update,
};

use crate::app::error::Error;
use crate::components::screen::shared::Info;
use crate::{
    app::{
        state::AppState,
        wallet::{SingleKeyWallet, Wallet},
    },
    components::*,
};
use crate::app::Message::UpdateIdentityBalance;

use self::strategies::{default_strategy, Description};

fn make_screen_subs() -> Vec<Sub<ComponentId, NoUserEvent>> {
    vec![
        Sub::new(
            SubEventClause::Keyboard(KeyEvent {
                code: Key::Up,
                modifiers: KeyModifiers::NONE,
            }),
            SubClause::IsMounted(ComponentId::CommandPallet),
        ),
        Sub::new(
            SubEventClause::Keyboard(KeyEvent {
                code: Key::Down,
                modifiers: KeyModifiers::NONE,
            }),
            SubClause::IsMounted(ComponentId::CommandPallet),
        ),
        Sub::new(
            SubEventClause::Keyboard(KeyEvent {
                code: Key::Char('n'),
                modifiers: KeyModifiers::CONTROL,
            }),
            SubClause::IsMounted(ComponentId::CommandPallet),
        ),
        Sub::new(
            SubEventClause::Keyboard(KeyEvent {
                code: Key::Char('p'),
                modifiers: KeyModifiers::CONTROL,
            }),
            SubClause::IsMounted(ComponentId::CommandPallet),
        ),
        Sub::new(
            SubEventClause::Keyboard(KeyEvent {
                code: Key::Enter,
                modifiers: KeyModifiers::NONE,
            }),
            SubClause::IsMounted(ComponentId::CommandPallet),
        ),
    ]
}
type ErrorString = String;

type DataContractName = String;

type DocumentTypeName = String;

/// Screen identifiers
#[derive(Debug, Hash, Clone, Eq, PartialEq, strum::AsRefStr)]
pub(super) enum Screen {
    Main,
    Identity,
    GetIdentity(Option<ErrorString>),
    Contracts,
    FetchUserContract(Option<ErrorString>),
    FetchSystemContract(Option<ErrorString>),
    SelectContract,
    ChooseDocumentType(DataContractName),
    DocumentType(DataContractName, DocumentTypeName),
    Wallet,
    AddWallet,
    VersionUpgrade,
    Strategies,
    LoadStrategy,
    CreateStrategy,
    ConfirmStrategy,
    StrategyContracts,
    StrategyOperations,
    IdentityInserts,
    StartIdentities,
}

impl Screen {
    pub(crate) fn set_error(&mut self, error: ErrorString) {
        match self {
            Screen::GetIdentity(e)
            | Screen::FetchUserContract(e)
            | Screen::FetchSystemContract(e) => {
                let _ = e.insert(error);
            }
            _ => {}
        }
    }
}

/// Component identifiers, required to triggers screen switch which involves
/// mounting and unmounting.
#[derive(Debug, Hash, Clone, Eq, PartialEq)]
pub(super) enum ComponentId {
    CommandPallet,
    Screen,
    Status,
    Breadcrumbs,
    Input,
}

impl Default for Screen {
    fn default() -> Self {
        Screen::Main
    }
}

#[derive(Debug, PartialEq)]
pub(super) enum InputType {
    Base58IdentityId,
    Base58ContractId,
    SeedPhrase,
    WalletPrivateKey,
    SelectedStrategy,
    AddContract,
    SelectOperationType,
    StartIdentities,
    LoadStrategy,
    RenameStrategy,
    Frequency(String),
    Document,
    IdentityUpdate,
    DeleteStrategy,
    ContractUpdate,
}

#[derive(Debug, PartialEq)]
pub(super) enum Message {
    AppClose,
    NextScreen(Screen),
    DisplayError(String),
    PrevScreen,
    CopyWalletAddress,
    ClearAssetLockTransaction,
    ReloadScreen,
    ExpectingInput(InputType),
    Redraw,
    FetchIdentityById(String),
    FetchContractById(String, Identifier),
    AddSingleKeyWallet(String),
    UpdateLoadedWalletUTXOsAndBalance,
    UpdateIdentityBalance,
    RegisterIdentity,
    FetchVersionUpgradeState,
    SelectedStrategy(usize),
    AddStrategyContract(Vec<String>),
    RemoveContract,
    RenameStrategy(String, String),
    LoadStrategy(usize),
    SelectOperationType(usize),
    Frequency(String, u16, f64),
    DocumentOp(DataContract, DocumentType, DocumentAction),
    IdentityTopUp,
    IdentityWithdrawal,
    IdentityTransfer,
    IdentityUpdate(String, u16),
    RemoveOperation,
    AddNewStrategy,
    DuplicateStrategy,
    DeleteStrategy(usize),
    RemoveIdentityInserts,
    StartIdentities(u16, u32),
    RemoveStartIdentities,
    ContractCreate,
    ContractUpdate(usize),
    SelectContract(usize),
    SelectDocumentType(String, usize),
    BroadcastRandomDocument(DataContract, DocumentType),
}

pub(super) struct Model<'a> {
    /// Application
    pub app: Application<ComponentId, Message, NoUserEvent>,
    /// State
    pub state: AppState,
    /// Indicates that the application must quit
    pub quit: bool,
    /// Tells whether to redraw interface
    pub redraw: bool,
    /// Current screen
    pub current_screen: Screen,
    /// Breadcrumbs
    pub breadcrumbs: Vec<Screen>,
    /// Used to draw to terminal
    pub terminal: TerminalBridge,
    /// Dash SDK
    pub sdk: &'a mut Sdk,
    /// Tokio runtime
    pub runtime: Runtime,
}

impl<'a> Model<'a> {
    pub(crate) fn new(sdk: &'a mut Sdk) -> Self {
        let runtime = Runtime::new().expect("cannot start Tokio runtime");
        let state = runtime.block_on(AppState::load());
        Self {
            app: Self::init_app(&state).expect("Unable to init the application"),
            state,
            quit: false,
            redraw: true,
            current_screen: Screen::Main,
            breadcrumbs: Vec::new(),
            terminal: TerminalBridge::new().expect("Cannot initialize terminal"),
            sdk,
            runtime,
        }
    }

    fn init_app(
        state: &AppState,
    ) -> Result<Application<ComponentId, Message, NoUserEvent>, ApplicationError> {
        let mut app = Application::init(
            EventListenerCfg::default()
                .default_input_listener(Duration::from_millis(20))
                .poll_timeout(Duration::from_millis(10))
                .tick_interval(Duration::from_secs(1)),
        );

        // Mount components
        app.mount(
            ComponentId::Screen,
            Box::new(MainScreen::new()),
            make_screen_subs(),
        )?;
        app.mount(
            ComponentId::CommandPallet,
            Box::new(MainScreenCommands::new()),
            Vec::new(),
        )?;
        app.mount(
            ComponentId::Breadcrumbs,
            Box::new(Breadcrumbs::new()),
            Vec::new(),
        )?;
        app.mount(
            ComponentId::Status,
            Box::new(Status::new(state)),
            Vec::new(),
        )?;

        // Setting focus on the screen so it will react to events
        app.active(&ComponentId::CommandPallet)?;

        Ok(app)
    }

    pub fn view(&mut self) {
        self.terminal
            .raw_mut()
            .draw(|f| {
                // App layout: screen window, screen keys and status bar
                let outer_layout = Layout::default()
                    .direction(Direction::Vertical)
                    .constraints(
                        [Constraint::Min(10), Constraint::Max(10), Constraint::Max(2)].as_ref(),
                    )
                    .split(f.size());

                // Status line layout
                let status_bar_layout = Layout::default()
                    .horizontal_margin(1)
                    .direction(Direction::Horizontal)
                    .constraints([Constraint::Min(20), Constraint::Max(20)].as_ref())
                    .split(outer_layout[2]);

                self.app.view(&ComponentId::Screen, f, outer_layout[0]);

                if self.app.mounted(&ComponentId::CommandPallet) {
                    self.app
                        .view(&ComponentId::CommandPallet, f, outer_layout[1]);
                } else if self.app.mounted(&ComponentId::Input) {
                    self.app.view(&ComponentId::Input, f, outer_layout[1]);
                }

                self.app
                    .view(&ComponentId::Breadcrumbs, f, status_bar_layout[0]);
                self.app.view(&ComponentId::Status, f, status_bar_layout[1]);
            })
            .expect("unable to render the application");
    }

    pub fn set_screen(&mut self, screen: Screen) {
        match screen {
            Screen::Main => {
                self.app
                    .remount(
                        ComponentId::Screen,
                        Box::new(MainScreen::new()),
                        make_screen_subs(),
                    )
                    .expect("unable to remount screen");
                self.app
                    .remount(
                        ComponentId::CommandPallet,
                        Box::new(MainScreenCommands::new()),
                        Vec::new(),
                    )
                    .expect("unable to remount screen");
            }
            Screen::Identity => {
                self.app
                    .remount(
                        ComponentId::Screen,
                        Box::new(IdentityScreen::new()),
                        make_screen_subs(),
                    )
                    .expect("unable to remount screen");
                self.app
                    .remount(
                        ComponentId::CommandPallet,
                        Box::new(IdentityScreenCommands::new()),
                        Vec::new(),
                    )
                    .expect("unable to remount screen");
            }
            Screen::Contracts => {
                self.app
                    .remount(
                        ComponentId::Screen,
                        Box::new(ContractScreen::new(&self.state)),
                        make_screen_subs(),
                    )
                    .expect("unable to remount screen");
                self.app
                    .remount(
                        ComponentId::CommandPallet,
                        Box::new(ContractScreenCommands::new()),
                        Vec::new(),
                    )
                    .expect("unable to remount screen");
            }
            Screen::GetIdentity(error) => {
                self.app
                    .remount(
                        ComponentId::Screen,
                        Box::new(GetIdentityScreen::new()),
                        make_screen_subs(),
                    )
                    .expect("unable to remount screen");
                self.app
                    .remount(
                        ComponentId::CommandPallet,
                        Box::new(GetIdentityScreenCommands::new()),
                        Vec::new(),
                    )
                    .expect("unable to remount screen");
            }
            Screen::FetchUserContract(error) => {
                self.app
                    .remount(
                        ComponentId::Screen,
                        Box::new(GetUserContractScreen::new()),
                        make_screen_subs(),
                    )
                    .expect("unable to remount screen");
                self.app
                    .remount(
                        ComponentId::CommandPallet,
                        Box::new(GetUserContractScreenCommands::new()),
                        Vec::new(),
                    )
                    .expect("unable to remount screen");
            }
            Screen::Wallet => {
                self.app
                    .remount(
                        ComponentId::Screen,
                        Box::new(WalletScreen::new(&self.state, "")),
                        make_screen_subs(),
                    )
                    .expect("unable to remount screen");
                self.app
                    .remount(
                        ComponentId::CommandPallet,
                        Box::new(WalletScreenCommands::new(
                            self.state.loaded_wallet.is_some(),
                            self.state.loaded_identity.is_some(),
                        )),
                        Vec::new(),
                    )
                    .expect("unable to remount screen");
            }
            Screen::AddWallet => {
                self.app
                    .remount(
                        ComponentId::Screen,
                        Box::new(AddWalletScreen::new()),
                        make_screen_subs(),
                    )
                    .expect("unable to remount screen");
                self.app
                    .remount(
                        ComponentId::CommandPallet,
                        Box::new(AddWalletScreenCommands::new()),
                        Vec::new(),
                    )
                    .expect("unable to remount screen");
            }
            Screen::Strategies => {
                self.app
                    .remount(
                        ComponentId::Screen,
                        Box::new(StrategiesScreen::new(&self.state)),
                        make_screen_subs(),
                    )
                    .expect("unable to remount screen");
                self.app
                    .remount(
                        ComponentId::CommandPallet,
                        Box::new(StrategiesScreenCommands::new(&self.state)),
                        Vec::new(),
                    )
                    .expect("unable to remount screen");
            }
            Screen::LoadStrategy => {
                self.app
                    .remount(
                        ComponentId::Screen,
                        Box::new(LoadStrategyScreen::new(&self.state)),
                        make_screen_subs(),
                    )
                    .expect("unable to remount screen");
                self.app
                    .remount(
                        ComponentId::CommandPallet,
                        Box::new(LoadStrategyScreenCommands::new(&self.state)),
                        Vec::new(),
                    )
                    .expect("unable to remount screen");
            }
            Screen::CreateStrategy => {
                self.app
                    .remount(
                        ComponentId::Screen,
                        Box::new(CreateStrategyScreen::new(&self.state)),
                        make_screen_subs(),
                    )
                    .expect("unable to remount screen");
                self.app
                    .remount(
                        ComponentId::CommandPallet,
                        Box::new(CreateStrategyScreenCommands::new()),
                        Vec::new(),
                    )
                    .expect("unable to remount screen");
            }
            Screen::ConfirmStrategy => {
                self.app
                    .remount(
                        ComponentId::Screen,
                        Box::new(ConfirmStrategyScreen::new(&self.state)),
                        make_screen_subs(),
                    )
                    .expect("unable to remount screen");
                self.app
                    .remount(
                        ComponentId::CommandPallet,
                        Box::new(ConfirmStrategyScreenCommands::new()),
                        Vec::new(),
                    )
                    .expect("unable to remount screen");
            }
            Screen::StrategyContracts => {
                self.app
                    .remount(
                        ComponentId::Screen,
                        Box::new(StrategyContractsScreen::new(&self.state)),
                        make_screen_subs(),
                    )
                    .expect("unable to remount screen");
                self.app
                    .remount(
                        ComponentId::CommandPallet,
                        Box::new(StrategyContractsScreenCommands::new()),
                        Vec::new(),
                    )
                    .expect("unable to remount screen");
            }
            Screen::StrategyOperations => {
                self.app
                    .remount(
                        ComponentId::Screen,
                        Box::new(StrategyOperationsScreen::new(&self.state)),
                        make_screen_subs(),
                    )
                    .expect("unable to remount screen");
                self.app
                    .remount(
                        ComponentId::CommandPallet,
                        Box::new(StrategyOperationsScreenCommands::new()),
                        Vec::new(),
                    )
                    .expect("unable to remount screen");
            }
            Screen::IdentityInserts => {
                self.app
                    .remount(
                        ComponentId::Screen,
                        Box::new(StrategyIdentityInsertsScreen::new(&self.state)),
                        make_screen_subs(),
                    )
                    .expect("unable to remount screen");
                self.app
                    .remount(
                        ComponentId::CommandPallet,
                        Box::new(StrategyIdentityInsertsScreenCommands::new()),
                        Vec::new(),
                    )
                    .expect("unable to remount screen");
            }
            Screen::StartIdentities => {
                self.app
                    .remount(
                        ComponentId::Screen,
                        Box::new(StrategyStartIdentitiesScreen::new(&self.state)),
                        make_screen_subs(),
                    )
                    .expect("unable to remount screen");
                self.app
                    .remount(
                        ComponentId::CommandPallet,
                        Box::new(StrategyStartIdentitiesScreenCommands::new()),
                        Vec::new(),
                    )
                    .expect("unable to remount screen");
            }
            Screen::VersionUpgrade => {
                self.show_fixed_at_info("Version upgrade commands");
                self.app
                    .remount(
                        ComponentId::CommandPallet,
                        Box::new(VersionUpgradeCommands::new()),
                        Vec::new(),
                    )
                    .expect("unable to remount screen");
            }
            Screen::FetchSystemContract(error) => {
                self.app
                    .remount(
                        ComponentId::Screen,
                        Box::new(GetSystemContractScreen::new()),
                        make_screen_subs(),
                    )
                    .expect("unable to remount screen");
                self.app
                    .remount(
                        ComponentId::CommandPallet,
                        Box::new(GetSystemContractScreenCommands::new()),
                        Vec::new(),
                    )
                    .expect("unable to remount screen");
            }
            Screen::SelectContract => {
                self.app
                    .remount(
                        ComponentId::Screen,
                        Box::new(ContractScreen::new(&self.state)),
                        make_screen_subs(),
                    )
                    .expect("unable to remount screen");

                self.app
                    .umount(&ComponentId::CommandPallet)
                    .expect("unable to remount screen");
            }
            Screen::ChooseDocumentType(data_contract_identifier) => {
                let data_contract = self.state.known_contracts.get(&data_contract_identifier).expect("expected a contract");
                self.app
                    .remount(
                        ComponentId::Screen,
                        Box::new(ChooseDocumentTypeScreen::new(data_contract_identifier, data_contract.clone())),
                        make_screen_subs(),
                    )
                    .expect("unable to remount screen");

                self.app
                    .remount(
                        ComponentId::CommandPallet,
                        Box::new(ChooseDocumentTypeScreenCommands::new()),
                        Vec::new(),
                    )
                    .expect("unable to remount screen");
            }
            Screen::DocumentType(data_contract_identifier, document_type_name) => {
                let data_contract = self.state.known_contracts.get(&data_contract_identifier).expect("expected a contract");
                let document_type = data_contract.document_types().get(&document_type_name).expect("expected a document type");
                self.app
                    .remount(
                        ComponentId::Screen,
                        Box::new(DocumentTypeScreen::new(data_contract.clone(), document_type.clone())),
                        make_screen_subs(),
                    )
                    .expect("unable to remount screen");

                self.app
                    .remount(
                        ComponentId::CommandPallet,
                        Box::new(DocumentTypeScreenCommands::new()),
                        Vec::new(),
                    )
                    .expect("unable to remount screen");
            }
        }
        self.app
            .attr(
                &ComponentId::Breadcrumbs,
                Attribute::Text,
                AttrValue::String(
                    self.breadcrumbs
                        .iter()
                        .chain(std::iter::once(&self.current_screen))
                        .map(AsRef::as_ref)
                        .fold(String::new(), |mut acc, segment| {
                            acc.push_str(segment);
                            acc.push_str(" / ");
                            acc
                        }),
                ),
            )
            .expect("cannot set breadcrumbs");
        self.app
            .active(&ComponentId::CommandPallet)
            .expect("cannot set active");
    }

    fn show_at_info(&mut self, data: Result<impl Serialize, impl Display>) {
        let info_component: Box<dyn Component<_, _>> = match data {
            Ok(x) => Box::new(Info::new_scrollable(
                toml::to_string_pretty(&x)
                    .as_deref()
                    .unwrap_or("cannot serialize as TOML"),
            )),
            Err(e) => Box::new(Info::new_error(&e.to_string())),
        };
        self.app
            .remount(ComponentId::Screen, info_component, make_screen_subs())
            .expect("cannot remount info component");
    }

    fn show_fixed_at_info(&mut self, data: &str) {
        let info_component = Box::new(Info::new_fixed(data));
        self.app
            .remount(ComponentId::Screen, info_component, vec![])
            .expect("cannot remount info component");
    }
}

impl Update<Message> for Model<'_> {
    fn update(&mut self, message: Option<Message>) -> Option<Message> {
        if let Some(message) = message {
            // Set redraw
            self.redraw = true;
            // Match message
            match message {
                Message::AppClose => {
                    self.quit = true; // Terminate
                    None
                }
                Message::NextScreen(s) => {
                    self.breadcrumbs.push(self.current_screen.clone());
                    self.current_screen = s.clone();
                    self.set_screen(s);
                    None
                }
                Message::PrevScreen => {
                    let screen = self
                        .breadcrumbs
                        .pop()
                        .expect("must not be triggered on the main screen");
                    self.current_screen = screen.clone();
                    self.set_screen(screen);
                    None
                }
                Message::ReloadScreen => {
                    self.set_screen(self.current_screen.clone());
                    None
                }
                Message::ExpectingInput(input_type) => {
                    if self.app.mounted(&ComponentId::Input) {
                        self.app
                            .umount(&ComponentId::Input)
                            .expect("unable to umount Input");
                    }

                    self.app
                        .umount(&ComponentId::CommandPallet)
                        .expect("unable to umount component");

                    match input_type {
                        InputType::Base58IdentityId => {
                            self.app
                                .mount(ComponentId::Input, Box::new(IdentityIdInput::new()), vec![])
                                .expect("unable to mount component");
                        }
                        InputType::Base58ContractId => {
                            self.app
                                .mount(
                                    ComponentId::Input,
                                    Box::new(UserContractIdInput::new()),
                                    vec![],
                                )
                                .expect("unable to mount component");
                        }
                        InputType::SeedPhrase => {
                            self.app
                                .mount(ComponentId::Input, Box::new(PrivateKeyInput::new()), vec![])
                                .expect("unable to mount component");
                        }
                        InputType::WalletPrivateKey => {
                            self.app
                                .mount(ComponentId::Input, Box::new(PrivateKeyInput::new()), vec![])
                                .expect("unable to mount component");
                        }
                        InputType::SelectedStrategy => {
                            self.app
                                .mount(
                                    ComponentId::Input,
                                    Box::new(StrategySelect::new(&self.state)),
                                    vec![],
                                )
                                .expect("unable to mount component");
                        }
                        InputType::AddContract => {
                            self.app
                                .mount(
                                    ComponentId::Input,
                                    Box::new(AddContractStruct::new(&mut self.state)),
                                    vec![],
                                )
                                .expect("unable to mount component");
                        }
                        InputType::SelectOperationType => {
                            self.app
                                .mount(
                                    ComponentId::Input,
                                    Box::new(SelectOperationTypeStruct::new(&mut self.state)),
                                    vec![],
                                )
                                .expect("unable to mount component");
                        }
                        InputType::StartIdentities => {
                            self.app
                                .mount(
                                    ComponentId::Input,
                                    Box::new(StartIdentitiesStruct::new(&mut self.state)),
                                    vec![],
                                )
                                .expect("unable to mount component");
                        }
                        InputType::LoadStrategy => {
                            self.app
                                .mount(
                                    ComponentId::Input,
                                    Box::new(LoadStrategyStruct::new(&mut self.state)),
                                    vec![],
                                )
                                .expect("unable to mount component");
                        }
                        InputType::DeleteStrategy => {
                            self.app
                                .mount(
                                    ComponentId::Input,
                                    Box::new(DeleteStrategyStruct::new(&mut self.state)),
                                    vec![],
                                )
                                .expect("unable to mount component");
                        }
                        InputType::RenameStrategy => {
                            if self.state.current_strategy.is_some() {
                                self.app
                                    .mount(
                                        ComponentId::Input,
                                        Box::new(RenameStrategyStruct::new(&mut self.state)),
                                        vec![],
                                    )
                                    .expect("unable to mount component");
                            } else {
                                self.app
                                    .mount(
                                        ComponentId::CommandPallet,
                                        Box::new(LoadStrategyScreenCommands::new(&self.state)),
                                        vec![],
                                    )
                                    .expect("unable to mount component");
                                self.app
                                    .active(&ComponentId::CommandPallet)
                                    .expect("cannot set active");
                                return None;
                            }
                        }
                        InputType::Frequency(field) => {
                            self.app
                                .mount(
                                    ComponentId::Input,
                                    Box::new(FrequencyStruct::new(field)),
                                    vec![],
                                )
                                .expect("unable to mount component");
                        }
                        InputType::Document => {
                            self.app
                                .mount(
                                    ComponentId::Input,
                                    Box::new(DocumentStruct::new(&mut self.state)),
                                    vec![],
                                )
                                .expect("unable to mount component");
                        }
                        InputType::IdentityUpdate => {
                            self.app
                                .mount(
                                    ComponentId::Input,
                                    Box::new(IdentityUpdateStruct::new()),
                                    vec![],
                                )
                                .expect("unable to mount component");
                        }
                        InputType::ContractUpdate => {
                            self.app
                                .mount(
                                    ComponentId::Input,
                                    Box::new(ContractUpdateStruct::new()),
                                    vec![],
                                )
                                .expect("unable to mount component");
                        }
                    }

                    self.app
                        .active(&ComponentId::Input)
                        .expect("cannot set active");

                    None
                }
                Message::Redraw => None,
                Message::FetchIdentityById(s) => {
                    self.app
                        .umount(&ComponentId::Input)
                        .expect("unable to umount component");
                    self.app
                        .mount(
                            ComponentId::CommandPallet,
                            Box::new(GetIdentityScreenCommands::new()),
                            vec![],
                        )
                        .expect("unable to mount component");
                    self.app
                        .active(&ComponentId::CommandPallet)
                        .expect("cannot set active");
                    let Ok(identifier) = Identifier::from_string(s.as_str(), Encoding::Base58)
                    else {
                        self.show_at_info(Identifier::from_string(s.as_str(), Encoding::Base58));
                        return None;
                    };
                    let identity = self.runtime.block_on(Identity::fetch(self.sdk, identifier));

                    self.show_at_info(identity);
                    None
                }
                Message::UpdateLoadedWalletUTXOsAndBalance => {
                    if let Some(wallet) = self.state.loaded_wallet.as_ref() {
                        self.app
                            .remount(
                                ComponentId::Screen,
                                Box::new(WalletScreen::new(&self.state, "Updating balance")),
                                make_screen_subs(),
                            )
                            .expect("unable to remount screen");

                        let wallet = wallet.clone();

                        self.view();

                        self.runtime.block_on(wallet.reload_utxos());

                        self.state.save();

                        self.app
                            .remount(
                                ComponentId::Screen,
                                Box::new(WalletScreen::new(&self.state, "Updated balance")),
                                make_screen_subs(),
                            )
                            .expect("unable to remount screen");
                    }
                    None
                }
                Message::UpdateIdentityBalance => {
                    if let Some(identity) = self.state.loaded_identity.as_ref() {
                        self.app
                            .remount(
                                ComponentId::Screen,
                                Box::new(WalletScreen::new(&self.state, "Updating identity balance")),
                                make_screen_subs(),
                            )
                            .expect("unable to remount screen");

                        self.view();

                        self.runtime.block_on(self.state.refresh_identity_balance(self.sdk)).expect("expected to refresh balance");

                        self.state.save();

                        self.app
                            .remount(
                                ComponentId::Screen,
                                Box::new(WalletScreen::new(&self.state, "Updated identity balance")),
                                make_screen_subs(),
                            )
                            .expect("unable to remount screen");
                    }
                    None
                }
                Message::FetchContractById(name, identifier) => {
                    let data_contract = self
                        .runtime
                        .block_on(DataContract::fetch(self.sdk, identifier));

                    if let Ok(Some(data_contract)) = data_contract.as_ref() {
                        self.state
                            .known_contracts
                            .insert(name, data_contract.clone());
                        self.state.save();
                    }
                    self.show_at_info(data_contract);
                    None
                }
                Message::AddSingleKeyWallet(private_key) => {
                    let private_key = if private_key.len() == 64 {
                        // hex
                        let bytes = hex::decode(private_key).expect("expected hex");
                        PrivateKey::from_slice(bytes.as_slice(), Network::Testnet)
                            .expect("expected private key")
                    } else {
                        PrivateKey::from_wif(private_key.as_str()).expect("expected WIF key")
                    };

                    let secp = Secp256k1::new();
                    let public_key = private_key.public_key(&secp);
                    // todo: make the network be part of state
                    let address = Address::p2pkh(&public_key, Network::Testnet);
                    let wallet = Wallet::SingleKeyWallet(SingleKeyWallet {
                        private_key,
                        public_key,
                        address,
                        utxos: Default::default(),
                    });

                    self.state.loaded_wallet = Some(wallet.into());
                    self.state.save();
                    None
                }
                Message::RegisterIdentity => {
                    self.app
                        .remount(
                            ComponentId::Screen,
                            Box::new(WalletScreen::new(
                                &self.state,
                                "Registering new identity with 0.1 Dash",
                            )),
                            make_screen_subs(),
                        )
                        .expect("unable to remount screen");

                    self.view();

                    let result = self
                        .runtime
                        .block_on(self.state.register_new_identity(self.sdk, 10000000));

                    if let Err(error) = result {
                        if (error.to_string().contains("invalid transaction")
                            || error.to_string().contains("rejected"))
                            && self
                                .state
                                .identity_asset_lock_private_key_in_creation
                                .is_some()
                        {
                            // we should copy the transaction to the screen and clipboard

                            let transaction_bytes =
                                dpp::dashcore::psbt::serialize::Serialize::serialize(
                                    &self
                                        .state
                                        .identity_asset_lock_private_key_in_creation
                                        .as_ref()
                                        .unwrap()
                                        .0,
                                );
                            cli_clipboard::set_contents(transaction_bytes.encode_hex()).unwrap();
                            self.app
                                .remount(
                                    ComponentId::Screen,
                                    Box::new(WalletScreen::new(&self.state, "error registering transaction: invalid transaction copied to clipboard")),
                                    make_screen_subs(),
                                )
                                .expect("unable to remount screen");
                        } else {
                            self.app
                                .remount(
                                    ComponentId::Screen,
                                    Box::new(WalletScreen::new(
                                        &self.state,
                                        error.to_string().as_str(),
                                    )),
                                    make_screen_subs(),
                                )
                                .expect("unable to remount screen");
                        }
                    }
                    self.view();
                    None
                }
                Message::FetchVersionUpgradeState => {
                    // TODO
                    let version_upgrade_data: Result<_, String> = Ok("kek");
                    self.show_at_info(version_upgrade_data);
                    None
                }
                Message::SelectedStrategy(index) => {
                    let strategy = self
                        .state
                        .available_strategies
                        .iter()
                        .nth(index)
                        .map(|(k, _)| k.clone())
                        .unwrap_or_default();
                    self.state.selected_strategy = Some(strategy);
                    self.state.save();
                    Some(Message::NextScreen(Screen::ConfirmStrategy))
                }
                Message::AddStrategyContract(contracts) => {
                    self.app
                        .umount(&ComponentId::Input)
                        .expect("unable to umount component");
                    self.app
                        .mount(
                            ComponentId::CommandPallet,
                            Box::new(StrategyContractsScreenCommands::new()),
                            vec![],
                        )
                        .expect("unable to mount component");
                    self.app
                        .active(&ComponentId::CommandPallet)
                        .expect("cannot set active");

                    if let Some(current) = self.state.current_strategy.as_ref() {
                        if let Some(strategy) = self.state.available_strategies.get_mut(current) {
                            if let Some(first_contract_key) = contracts.get(0) {
                                if let Some(first_contract) =
                                    self.state.known_contracts.get(first_contract_key)
                                {
                                    // if contracts.len() == 1 {
                                    //     strategy
                                    //         .contracts_with_updates
                                    //         .push((first_contract.clone(), None));
                                    // } else {
                                    //     let mut contract_updates = BTreeMap::new();
                                    //
                                    //     for (index, contract_key) in
                                    //     contracts.iter().enumerate().skip(1)
                                    //     {
                                    //         if let Some(contract) =
                                    //             self.state.known_contracts.get(contract_key)
                                    //         {
                                    //             contract_updates.insert(index as u64, contract.clone());
                                    //         }
                                    //     }
                                    //
                                    //     strategy
                                    //         .contracts_with_updates
                                    //         .push((first_contract.clone(), Some(contract_updates)));
                                    // }
                                }
                            }
                        }
                    }
                    self.state.save();

                    self.app
                        .remount(
                            ComponentId::Screen,
                            Box::new(StrategyContractsScreen::new(&self.state)),
                            make_screen_subs(),
                        )
                        .expect("unable to remount screen");

                    Some(Message::Redraw)
                }
                Message::RemoveContract => {
                    let current_name = self.state.current_strategy.clone().unwrap();
                    let current_strategy_details = self
                        .state
                        .available_strategies
                        .get_mut(&current_name)
                        .unwrap();
                    current_strategy_details.contracts_with_updates.pop();

                    self.state.save();

                    self.app
                        .remount(
                            ComponentId::Screen,
                            Box::new(CreateStrategyScreen::new(&self.state)),
                            make_screen_subs(),
                        )
                        .expect("unable to remount screen");

                    Some(Message::Redraw)
                }
                Message::RenameStrategy(old, new) => {
                    self.app
                        .umount(&ComponentId::Input)
                        .expect("unable to umount component");
                    self.app
                        .mount(
                            ComponentId::CommandPallet,
                            Box::new(LoadStrategyScreenCommands::new(&self.state)),
                            vec![],
                        )
                        .expect("unable to mount component");
                    self.app
                        .active(&ComponentId::CommandPallet)
                        .expect("cannot set active");

                    let strategy = self.state.available_strategies.get(&old);
                    self.state.current_strategy = Some(new.clone());
                    self.state
                        .available_strategies
                        .insert(new.clone(), strategy.unwrap().clone());
                    if new != old {
                        self.state.available_strategies.remove(&old);
                    }

                    self.state.save();

                    self.app
                        .remount(
                            ComponentId::Screen,
                            Box::new(LoadStrategyScreen::new(&self.state)),
                            make_screen_subs(),
                        )
                        .expect("unable to remount screen");

                    Some(Message::Redraw)
                }
                Message::LoadStrategy(index) => {
                    let strategy = self
                        .state
                        .available_strategies
                        .iter()
                        .nth(index)
                        .map(|(k, _)| k.clone())
                        .unwrap_or_default();
                    self.state.current_strategy = Some(strategy);
                    self.state.save();

                    self.app
                        .umount(&ComponentId::Input)
                        .expect("unable to umount component");
                    self.app
                        .mount(
                            ComponentId::CommandPallet,
                            Box::new(LoadStrategyScreenCommands::new(&self.state)),
                            vec![],
                        )
                        .expect("unable to mount component");
                    self.app
                        .active(&ComponentId::CommandPallet)
                        .expect("cannot set active");

                    self.app
                        .remount(
                            ComponentId::Screen,
                            Box::new(LoadStrategyScreen::new(&self.state)),
                            make_screen_subs(),
                        )
                        .expect("unable to remount screen");

                    Some(Message::Redraw)
                }
                Message::SelectOperationType(index) => {
                    self.app
                        .umount(&ComponentId::Input)
                        .expect("unable to umount component");
                    self.app
                        .mount(
                            ComponentId::CommandPallet,
                            Box::new(CreateStrategyScreenCommands::new()),
                            vec![],
                        )
                        .expect("unable to mount component");
                    self.app
                        .active(&ComponentId::CommandPallet)
                        .expect("cannot set active");

                    let op_types = vec![
                        "Document",
                        "IdentityTopUp",
                        "IdentityUpdate",
                        "IdentityWithdrawal",
                        "ContractCreate",
                        "ContractUpdate",
                        "IdentityTransfer",
                    ];

                    match op_types.get(index) {
                        Some(&"Document") => Some(Message::ExpectingInput(InputType::Document)),
                        Some(&"IdentityTopUp") => Some(Message::IdentityTopUp),
                        Some(&"IdentityUpdate") => {
                            Some(Message::ExpectingInput(InputType::IdentityUpdate))
                        }
                        Some(&"IdentityWithdrawal") => Some(Message::IdentityWithdrawal),
                        Some(&"ContractCreate") => Some(Message::ContractCreate),
                        Some(&"ContractUpdate") => {
                            Some(Message::ExpectingInput(InputType::ContractUpdate))
                        }
                        Some(&"IdentityTransfer") => Some(Message::IdentityTransfer),
                        _ => None,
                    }
                }
                Message::Frequency(field, tpbr, cpb) => {
                    self.app
                        .umount(&ComponentId::Input)
                        .expect("unable to umount component");

                    let current_name = &self.state.current_strategy;
                    let current_strategy = self
                        .state
                        .available_strategies
                        .get_mut(&current_name.clone().unwrap())
                        .unwrap();

                    match field.as_str() {
                        "operations" => {
                            self.app
                                .mount(
                                    ComponentId::CommandPallet,
                                    Box::new(StrategyOperationsScreenCommands::new()),
                                    vec![],
                                )
                                .expect("unable to mount component");
                            self.app
                                .active(&ComponentId::CommandPallet)
                                .expect("cannot set active");

                            let mut last_op = current_strategy.operations.pop().unwrap();
                            last_op.frequency = Frequency {
                                times_per_block_range: tpbr..tpbr + 1,
                                chance_per_block: Some(cpb),
                            };

                            current_strategy.operations.push(last_op);

                            self.state.save();

                            self.app
                                .remount(
                                    ComponentId::Screen,
                                    Box::new(StrategyOperationsScreen::new(&self.state)),
                                    make_screen_subs(),
                                )
                                .expect("unable to remount screen");
                        }
                        "identities_inserts" => {
                            self.app
                                .mount(
                                    ComponentId::CommandPallet,
                                    Box::new(StrategyIdentityInsertsScreenCommands::new()),
                                    vec![],
                                )
                                .expect("unable to mount component");
                            self.app
                                .active(&ComponentId::CommandPallet)
                                .expect("cannot set active");

                            current_strategy.identities_inserts = Frequency {
                                times_per_block_range: 1..tpbr,
                                chance_per_block: Some(cpb),
                            };

                            self.state.save();

                            self.app
                                .remount(
                                    ComponentId::Screen,
                                    Box::new(StrategyIdentityInsertsScreen::new(&self.state)),
                                    make_screen_subs(),
                                )
                                .expect("unable to remount screen");
                        }
                        _ => {
                            panic!("this is not a valid strategy struct field")
                        }
                    }

                    Some(Message::Redraw)
                }
                Message::DocumentOp(contract, doc_type, action) => {
                    self.app
                        .umount(&ComponentId::Input)
                        .expect("unable to umount component");
                    self.app
                        .mount(
                            ComponentId::CommandPallet,
                            Box::new(StrategyOperationsScreenCommands::new()),
                            vec![],
                        )
                        .expect("unable to mount component");
                    self.app
                        .active(&ComponentId::CommandPallet)
                        .expect("cannot set active");

                    let doc_op = DocumentOp {
                        contract: contract.clone(),
                        document_type: doc_type.clone(),
                        action: action.clone(),
                    };
                    let mut op_vec = Vec::new();
                    op_vec.push(doc_op.clone());
                    let current_strategy_key = self.state.current_strategy.clone().unwrap();
                    let current_strategy = self
                        .state
                        .available_strategies
                        .get_mut(&current_strategy_key)
                        .unwrap();
                    current_strategy.operations.push(Operation {
                        op_type: OperationType::Document(doc_op),
                        frequency: Frequency::default(),
                    });

                    self.state.save();

                    Some(Message::ExpectingInput(InputType::Frequency(
                        "operations".to_string(),
                    )))
                }
                Message::IdentityTopUp => {
                    let current_strategy_key = self.state.current_strategy.clone().unwrap();
                    let current_strategy = self
                        .state
                        .available_strategies
                        .get_mut(&current_strategy_key)
                        .unwrap();
                    current_strategy.operations.push(Operation {
                        op_type: OperationType::IdentityTopUp,
                        frequency: Frequency::default(),
                    });

                    Some(Message::ExpectingInput(InputType::Frequency(
                        "operations".to_string(),
                    )))
                }
                Message::IdentityWithdrawal => {
                    let current_strategy_key = self.state.current_strategy.clone().unwrap();
                    let current_strategy = self
                        .state
                        .available_strategies
                        .get_mut(&current_strategy_key)
                        .unwrap();
                    current_strategy.operations.push(Operation {
                        op_type: OperationType::IdentityWithdrawal,
                        frequency: Frequency::default(),
                    });

                    Some(Message::ExpectingInput(InputType::Frequency(
                        "operations".to_string(),
                    )))
                }
                Message::IdentityTransfer => {
                    let current_strategy_key = self.state.current_strategy.clone().unwrap();
                    let current_strategy = self
                        .state
                        .available_strategies
                        .get_mut(&current_strategy_key)
                        .unwrap();
                    current_strategy.operations.push(Operation {
                        op_type: OperationType::IdentityTransfer,
                        frequency: Frequency::default(),
                    });

                    Some(Message::ExpectingInput(InputType::Frequency(
                        "operations".to_string(),
                    )))
                }
                Message::IdentityUpdate(op, count) => {
                    self.app
                        .umount(&ComponentId::Input)
                        .expect("unable to umount component");
                    self.app
                        .mount(
                            ComponentId::CommandPallet,
                            Box::new(StrategyOperationsScreenCommands::new()),
                            vec![],
                        )
                        .expect("unable to mount component");
                    self.app
                        .active(&ComponentId::CommandPallet)
                        .expect("cannot set active");

                    let op = match op.as_str() {
                        "add" => IdentityUpdateOp::IdentityUpdateAddKeys(count),
                        "disable" => IdentityUpdateOp::IdentityUpdateDisableKey(count),
                        _ => panic!("not an IdentityUpdate variant"),
                    };

                    let mut op_vec = Vec::new();
                    op_vec.push(op.clone());
                    let current_strategy_key = self.state.current_strategy.clone().unwrap();
                    let current_strategy = self
                        .state
                        .available_strategies
                        .get_mut(&current_strategy_key)
                        .unwrap();
                    current_strategy.operations.push(Operation {
                        op_type: OperationType::IdentityUpdate(op.clone()),
                        frequency: Frequency::default(),
                    });

                    self.state.save();

                    Some(Message::ExpectingInput(InputType::Frequency(
                        "operations".to_string(),
                    )))
                }
                Message::RemoveOperation => {
                    let current_name = self.state.current_strategy.clone().unwrap();
                    let current_strategy = self
                        .state
                        .available_strategies
                        .get_mut(&current_name)
                        .unwrap();
                    current_strategy.operations.pop();

                    self.state.save();

                    self.app
                        .remount(
                            ComponentId::Screen,
                            Box::new(StrategyOperationsScreen::new(&self.state)),
                            make_screen_subs(),
                        )
                        .expect("unable to remount screen");

                    Some(Message::Redraw)
                }
                Message::AddNewStrategy => {
                    self.state
                        .available_strategies
                        .insert("new_strategy".to_string(), default_strategy());
                    self.state.current_strategy = Some("new_strategy".to_string());
                    self.state.save();

                    self.app
                        .remount(
                            ComponentId::Screen,
                            Box::new(LoadStrategyScreen::new(&self.state)),
                            make_screen_subs(),
                        )
                        .expect("unable to remount screen");

                    Some(Message::ExpectingInput(InputType::RenameStrategy))
                }
                Message::DuplicateStrategy => {
                    if self.state.current_strategy.is_some() {
                        let current = self
                            .state
                            .available_strategies
                            .get(&self.state.current_strategy.clone().unwrap_or_default())
                            .unwrap();
                        self.state
                            .available_strategies
                            .insert("new_clone".to_string(), current.clone());
                        self.state.current_strategy = Some("new_clone".to_string());
                        self.state.save();

                        self.app
                            .remount(
                                ComponentId::Screen,
                                Box::new(LoadStrategyScreen::new(&self.state)),
                                make_screen_subs(),
                            )
                            .expect("unable to remount screen");

                        Some(Message::ExpectingInput(InputType::RenameStrategy))
                    } else {
                        None
                    }
                }
                Message::DeleteStrategy(index) => {
                    self.app
                        .umount(&ComponentId::Input)
                        .expect("unable to umount component");
                    self.app
                        .mount(
                            ComponentId::CommandPallet,
                            Box::new(LoadStrategyScreenCommands::new(&self.state)),
                            vec![],
                        )
                        .expect("unable to mount component");
                    self.app
                        .active(&ComponentId::CommandPallet)
                        .expect("cannot set active");

                    if let Some(key) = self.state.available_strategies.keys().nth(index).cloned() {
                        if self.state.current_strategy == Some(key.clone()) {
                            self.state.current_strategy = None
                        }
                        self.state.available_strategies.remove(&key);
                    }
                    self.state.save();

                    self.app
                        .remount(
                            ComponentId::Screen,
                            Box::new(LoadStrategyScreen::new(&self.state)),
                            make_screen_subs(),
                        )
                        .expect("unable to remount screen");

                    Some(Message::Redraw)
                }
                Message::RemoveIdentityInserts => {
                    let current_name = self.state.current_strategy.clone().unwrap();
                    let current_strategy = self
                        .state
                        .available_strategies
                        .get_mut(&current_name)
                        .unwrap();
                    current_strategy.identities_inserts = Frequency::default();
                    current_strategy
                        .strategy_description()
                        .insert("identities_inserts".to_string(), "".to_string());

                    self.state.save();

                    self.app
                        .remount(
                            ComponentId::Screen,
                            Box::new(CreateStrategyScreen::new(&self.state)),
                            make_screen_subs(),
                        )
                        .expect("unable to remount screen");

                    Some(Message::Redraw)
                }
                Message::StartIdentities(count, key_count) => {
                    self.app
                        .umount(&ComponentId::Input)
                        .expect("unable to umount component");
                    self.app
                        .mount(
                            ComponentId::CommandPallet,
                            Box::new(StrategyStartIdentitiesScreenCommands::new()),
                            vec![],
                        )
                        .expect("unable to mount component");
                    self.app
                        .active(&ComponentId::CommandPallet)
                        .expect("cannot set active");

                    let current_strategy_key = self.state.current_strategy.clone().unwrap();
                    let current_strategy = self
                        .state
                        .available_strategies
                        .get_mut(&current_strategy_key)
                        .unwrap();

                    let identities = create_identities_state_transitions(
                        count,
                        key_count,
                        &mut SimpleSigner::default(),
                        &mut StdRng::seed_from_u64(567),
                        PlatformVersion::latest(),
                    );

                    current_strategy.start_identities = identities;

                    self.state.save();

                    self.app
                        .remount(
                            ComponentId::Screen,
                            Box::new(StrategyStartIdentitiesScreen::new(&self.state)),
                            make_screen_subs(),
                        )
                        .expect("unable to remount screen");

                    Some(Message::Redraw)
                }
                Message::RemoveStartIdentities => {
                    let current_name = self.state.current_strategy.clone().unwrap();
                    let current_strategy = self
                        .state
                        .available_strategies
                        .get_mut(&current_name)
                        .unwrap();
                    current_strategy.start_identities = vec![];

                    self.state.save();

                    self.app
                        .remount(
                            ComponentId::Screen,
                            Box::new(CreateStrategyScreen::new(&self.state)),
                            make_screen_subs(),
                        )
                        .expect("unable to remount screen");

                    Some(Message::Redraw)
                }
                Message::ContractCreate => {
                    let current_strategy_key = self.state.current_strategy.clone().unwrap();
                    let current_strategy = self
                        .state
                        .available_strategies
                        .get_mut(&current_strategy_key)
                        .unwrap();

                    let random_number1 = rand::thread_rng().gen_range(1..=50);
                    let random_number2 = rand::thread_rng().gen_range(1..=50);
                    let random_number3 = rand::thread_rng().gen::<i64>() - 1000000;

                    current_strategy.operations.push(Operation {
                        op_type: OperationType::ContractCreate(
                            RandomDocumentTypeParameters {
                                new_fields_optional_count_range: 1..random_number1,
                                new_fields_required_count_range: 1..random_number2,
                                new_indexes_count_range: 1..rand::thread_rng()
                                    .gen_range(1..=(min(random_number1 + random_number2, 10))),
                                field_weights: FieldTypeWeights {
                                    string_weight: rand::thread_rng().gen_range(1..=100),
                                    float_weight: rand::thread_rng().gen_range(1..=100),
                                    integer_weight: rand::thread_rng().gen_range(1..=100),
                                    date_weight: rand::thread_rng().gen_range(1..=100),
                                    boolean_weight: rand::thread_rng().gen_range(1..=100),
                                    byte_array_weight: rand::thread_rng().gen_range(1..=100),
                                },
                                field_bounds: FieldMinMaxBounds {
                                    string_min_len: 1..10,
                                    string_has_min_len_chance: rand::thread_rng()
                                        .gen_range(0.01..=1.0),
                                    string_max_len: 10..63,
                                    string_has_max_len_chance: rand::thread_rng()
                                        .gen_range(0.01..=1.0),
                                    integer_min: 1..10,
                                    integer_has_min_chance: rand::thread_rng()
                                        .gen_range(0.01..=1.0),
                                    integer_max: 10..10000,
                                    integer_has_max_chance: rand::thread_rng()
                                        .gen_range(0.01..=1.0),
                                    float_min: 0.1..10.0,
                                    float_has_min_chance: rand::thread_rng().gen_range(0.01..=1.0),
                                    float_max: 10.0..1000.0,
                                    float_has_max_chance: rand::thread_rng().gen_range(0.01..=1.0),
                                    date_min: random_number3,
                                    date_max: random_number3 + 1000000,
                                    byte_array_min_len: 1..10,
                                    byte_array_has_min_len_chance: rand::thread_rng()
                                        .gen_range(0.01..=1.0),
                                    byte_array_max_len: 10..255,
                                    byte_array_has_max_len_chance: rand::thread_rng()
                                        .gen_range(0.01..=1.0),
                                },
                                keep_history_chance: rand::thread_rng().gen_range(0.01..=1.0),
                                documents_mutable_chance: rand::thread_rng().gen_range(0.01..=1.0),
                            },
                            1..rand::thread_rng().gen::<u16>(),
                        ),
                        frequency: Frequency::default(),
                    });

                    Some(Message::ExpectingInput(InputType::Frequency(
                        "operations".to_string(),
                    )))
                }
                Message::ContractUpdate(index) => {
                    self.app
                        .umount(&ComponentId::Input)
                        .expect("unable to umount component");
                    self.app
                        .mount(
                            ComponentId::CommandPallet,
                            Box::new(StrategyOperationsScreenCommands::new()),
                            vec![],
                        )
                        .expect("unable to mount component");
                    self.app
                        .active(&ComponentId::CommandPallet)
                        .expect("cannot set active");

                    let current_strategy_key = self.state.current_strategy.clone().unwrap();
                    let current_strategy = self
                        .state
                        .available_strategies
                        .get_mut(&current_strategy_key)
                        .unwrap();

                    let op = match index {
                        0 => {
                            let random_number1 = rand::thread_rng().gen_range(1..=50);
                            let random_number2 = rand::thread_rng().gen_range(1..=50);
                            let random_number3 = rand::thread_rng().gen::<i64>() - 1000000;

                            DataContractUpdateOp::DataContractNewDocumentTypes(
                                RandomDocumentTypeParameters {
                                    new_fields_optional_count_range: 1..random_number1,
                                    new_fields_required_count_range: 1..random_number2,
                                    new_indexes_count_range: 1..rand::thread_rng()
                                        .gen_range(1..=(min(random_number1 + random_number2, 10))),
                                    field_weights: FieldTypeWeights {
                                        string_weight: rand::thread_rng().gen_range(1..=100),
                                        float_weight: rand::thread_rng().gen_range(1..=100),
                                        integer_weight: rand::thread_rng().gen_range(1..=100),
                                        date_weight: rand::thread_rng().gen_range(1..=100),
                                        boolean_weight: rand::thread_rng().gen_range(1..=100),
                                        byte_array_weight: rand::thread_rng().gen_range(1..=100),
                                    },
                                    field_bounds: FieldMinMaxBounds {
                                        string_min_len: 1..10,
                                        string_has_min_len_chance: rand::thread_rng()
                                            .gen_range(0.01..=1.0),
                                        string_max_len: 10..63,
                                        string_has_max_len_chance: rand::thread_rng()
                                            .gen_range(0.01..=1.0),
                                        integer_min: 1..10,
                                        integer_has_min_chance: rand::thread_rng()
                                            .gen_range(0.01..=1.0),
                                        integer_max: 10..10000,
                                        integer_has_max_chance: rand::thread_rng()
                                            .gen_range(0.01..=1.0),
                                        float_min: 0.1..10.0,
                                        float_has_min_chance: rand::thread_rng()
                                            .gen_range(0.01..=1.0),
                                        float_max: 10.0..1000.0,
                                        float_has_max_chance: rand::thread_rng()
                                            .gen_range(0.01..=1.0),
                                        date_min: random_number3,
                                        date_max: random_number3 + 1000000,
                                        byte_array_min_len: 1..10,
                                        byte_array_has_min_len_chance: rand::thread_rng()
                                            .gen_range(0.01..=1.0),
                                        byte_array_max_len: 10..255,
                                        byte_array_has_max_len_chance: rand::thread_rng()
                                            .gen_range(0.01..=1.0),
                                    },
                                    keep_history_chance: rand::thread_rng().gen_range(0.01..=1.0),
                                    documents_mutable_chance: rand::thread_rng()
                                        .gen_range(0.01..=1.0),
                                },
                            )
                        }
                        1 => DataContractUpdateOp::DataContractNewOptionalFields(1..20, 1..3),
                        _ => panic!("index out of bounds for DataContractUpdateOp"),
                    };

                    current_strategy.operations.push(Operation {
                        op_type: OperationType::ContractUpdate(op),
                        frequency: Frequency::default(),
                    });

                    Some(Message::ExpectingInput(InputType::Frequency(
                        "operations".to_string(),
                    )))
                }
                Message::CopyWalletAddress => {
                    if let Some(wallet) = &self.state.loaded_wallet {
                        let address = wallet.receive_address();
                        cli_clipboard::set_contents(address.to_string()).unwrap();
                    }

                    self.app
                        .remount(
                            ComponentId::Screen,
                            Box::new(WalletScreen::new(
                                &self.state,
                                "Copied Address to clipboard",
                            )),
                            make_screen_subs(),
                        )
                        .expect("unable to remount screen");

                    Some(Message::Redraw)
                }
                Message::DisplayError(error) => {
                    self.current_screen.set_error(error);
                    Some(Message::Redraw)
                }
                Message::ClearAssetLockTransaction => {
                    self.state.identity_asset_lock_private_key_in_creation = None;
                    Some(Message::Redraw)
                }
                Message::SelectContract(contract_index) => {
                    let contract = self.state.known_contracts.keys().nth(contract_index).unwrap();
                    Some(Message::NextScreen(Screen::ChooseDocumentType(contract.clone())))
                }
                Message::SelectDocumentType(data_contract_name, document_type_index) => {
                    let data_contract = self.state.known_contracts.get(&data_contract_name).unwrap();
                    let document_type = data_contract.document_types().keys().nth(document_type_index).unwrap();
                    Some(Message::NextScreen(Screen::DocumentType(data_contract_name, document_type.clone())))
                }
                Message::BroadcastRandomDocument(data_contract, document_type) => {
                    let mut std_rng = StdRng::from_entropy();
                    let random_document = document_type.random_document_with_rng(&mut std_rng, self.sdk.version()).expect("expected a random document");
                    let Some(current_identity) = self.state.loaded_identity.as_ref() else {
                        return None
                    };

                    let key = current_identity.get_first_public_key_matching(Purpose::AUTHENTICATION, HashSet::from([document_type.security_level_requirement()]), HashSet::from([KeyType::ECDSA_SECP256K1, KeyType::BLS12_381])).expect("expected a key");
                    let mut signer = SimpleSigner::default();

                    signer.add_key(key.clone(), self.state.identity_private_keys.get(&(current_identity.id(), key.id())).expect("expected private key").to_bytes());

                    let transition = DocumentsBatchTransition::new_document_creation_transition_from_document(random_document, document_type.as_ref(), std_rng.gen(), key, &signer, self.sdk.version(), None, None, None).expect("expected a document create transition");

                    let result = self
                        .runtime
                        .block_on(transition.broadcast_and_wait(self.sdk,None));
                    self.view();
                    None
                }
            }
        } else {
            None
        }
    }
}<|MERGE_RESOLUTION|>--- conflicted
+++ resolved
@@ -4,11 +4,6 @@
 pub(crate) mod error;
 mod identity;
 pub(crate) mod state;
-<<<<<<< HEAD
-pub(crate) mod version_upgrade;
-mod wallet;
-=======
->>>>>>> c1e82ddc
 pub(crate) mod strategies;
 mod wallet;
 
