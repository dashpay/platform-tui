--- conflicted
+++ resolved
@@ -89,13 +89,13 @@
                     key_type: KeyType::Command,
                 },
                 CommandPalletKey {
-<<<<<<< HEAD
                     key: 'v',
                     description: "Version upgrade",
-=======
+                    key_type: KeyType::Command,
+                },
+                CommandPalletKey {
                     key: 's',
                     description: "Strategies",
->>>>>>> 644a5c35
                     key_type: KeyType::Command,
                 },
             ]),
@@ -123,15 +123,13 @@
                 modifiers: KeyModifiers::NONE,
             }) => Some(Message::NextScreen(Screen::Wallet)),
             Event::Keyboard(KeyEvent {
-<<<<<<< HEAD
                 code: Key::Char('v'),
                 modifiers: KeyModifiers::NONE,
             }) => Some(Message::NextScreen(Screen::VersionUpgrade)),
-=======
+            Event::Keyboard(KeyEvent {
                 code: Key::Char('s'),
                 modifiers: KeyModifiers::NONE,
             }) => Some(Message::NextScreen(Screen::Strategies)),
->>>>>>> 644a5c35
             _ => None,
         }
     }
