--- conflicted
+++ resolved
@@ -114,14 +114,10 @@
     ClearRegistrationOfIdentityInProgress,
     TransferCredits(String, f64),
     LoadEvonodeIdentity(String, String),
-<<<<<<< HEAD
-    RegisterDPNSName(String),
     LoadIdentityById(String),
     AddPrivateKeys(Vec<String>),
     ForgetIdentity(Identifier),
-=======
     RegisterDPNSName(Identity, String),
->>>>>>> 0ace8bdd
 }
 
 impl AppState {
@@ -366,7 +362,6 @@
                     let mut transition =
                         StateTransition::IdentityCreditTransfer(transfer_transition);
 
-<<<<<<< HEAD
                     let Some(identity_public_key) = identity.get_first_public_key_matching(
                         Purpose::TRANSFER,
                         HashSet::from([SecurityLevel::CRITICAL]),
@@ -378,16 +373,6 @@
                             execution_result: Err("No public key for transfer".to_string()),
                         };
                     };
-=======
-                    let identity_public_key = identity
-                        .get_first_public_key_matching(
-                            Purpose::TRANSFER,
-                            HashSet::from([SecurityLevel::CRITICAL]),
-                            HashSet::from([KeyType::ECDSA_SECP256K1, KeyType::BLS12_381]),
-                            false,
-                        )
-                        .expect("Expected to get a signing key");
->>>>>>> 0ace8bdd
 
                     let loaded_identity_private_keys =
                         self.known_identities_private_keys.lock().await;
