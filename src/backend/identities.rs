//! Identities backend logic.

use dashcore::hashes::Hash;
use std::{
    collections::{BTreeMap, HashSet},
    time::Duration,
};

use clap::Id;
use dapi_grpc::{
    core::v0::{
        BroadcastTransactionRequest, GetBlockchainStatusRequest, GetTransactionRequest,
        GetTransactionResponse,
    },
    platform::v0::{
        get_identity_balance_request::{self, GetIdentityBalanceRequestV0},
        GetIdentityBalanceRequest,
    },
};
use dash_sdk::{
    platform::{
        transition::{
            broadcast::BroadcastStateTransition, put_identity::PutIdentity,
            top_up_identity::TopUpIdentity, withdraw_from_identity::WithdrawFromIdentity,
        },
        Fetch,
    },
    Sdk,
};
use dpp::{
<<<<<<< HEAD
    dashcore::{self, key::Secp256k1},
    identity::SecurityLevel,
};
use dpp::{
=======
>>>>>>> 1bd09a8b
    dashcore::{psbt::serialize::Serialize, Address, PrivateKey, Transaction},
    data_contract::{
        accessors::v0::DataContractV0Getters,
        document_type::{
            accessors::DocumentTypeV0Getters,
            random_document::{CreateRandomDocument, DocumentFieldFillSize, DocumentFieldFillType},
            v0::DocumentTypeV0,
        },
    },
    data_contracts::dpns_contract,
    document::{DocumentV0Getters, DocumentV0Setters},
    identity::{
        accessors::{IdentityGettersV0, IdentitySettersV0},
        identity_public_key::{accessors::v0::IdentityPublicKeyGettersV0, v0::IdentityPublicKeyV0},
        KeyType, PartialIdentity, Purpose as KeyPurpose, SecurityLevel as KeySecurityLevel,
    },
    platform_value::{string_encoding::Encoding, Bytes32, Identifier},
    prelude::{AssetLockProof, Identity, IdentityPublicKey},
    state_transition::{
        documents_batch_transition::{
            methods::v0::DocumentsBatchTransitionMethodsV0, DocumentsBatchTransition,
        },
        identity_credit_transfer_transition::{
            accessors::IdentityCreditTransferTransitionAccessorsV0,
            IdentityCreditTransferTransition,
        },
        identity_update_transition::{
            methods::IdentityUpdateTransitionMethodsV0, v0::IdentityUpdateTransitionV0,
        },
        proof_result::StateTransitionProofResult,
        public_key_in_creation::v0::IdentityPublicKeyInCreationV0,
        StateTransition,
    },
    util::{hash::hash_double, strings::convert_to_homograph_safe_chars},
    version::PlatformVersion,
};
use dpp::{data_contract::DataContract, identity::SecurityLevel};
use dpp::{identity::Purpose, ProtocolError};
use rand::{rngs::StdRng, Rng, SeedableRng};
use rs_dapi_client::{DapiRequestExecutor, RequestSettings};
use sha2::{Digest, Sha256};
use simple_signer::signer::SimpleSigner;
use tokio::sync::{MappedMutexGuard, MutexGuard};

use super::{
    insight::InsightError, state::IdentityPrivateKeysMap, wallet::WalletError, AppStateUpdate,
    CompletedTaskPayload, Wallet,
};
use crate::backend::{error::Error, stringify_result_keep_item, AppState, BackendEvent, Task};

pub(super) async fn fetch_identity_by_b58_id(
    sdk: &Sdk,
    base58_id: &str,
) -> Result<(Option<Identity>, String), String> {
    let id_bytes = Identifier::from_string(base58_id, Encoding::Base58)
        .map_err(|_| "Can't parse identifier as base58 string".to_owned())?;

    let fetch_result = Identity::fetch(sdk, id_bytes).await;
    stringify_result_keep_item(fetch_result)
}

#[derive(Debug, Clone, PartialEq)]
pub enum IdentityTask {
    RegisterIdentity(u64),
    TopUpIdentity(u64),
    WithdrawFromIdentity(u64),
    Refresh,
    CopyIdentityId,
    AddIdentityKey {
        key_type: KeyType,
        security_level: KeySecurityLevel,
        purpose: KeyPurpose,
    },
    ClearLoadedIdentity,
    TransferCredits(String, f64),
<<<<<<< HEAD
    LoadEvonodeIdentity(String, String),
=======
    RegisterDPNSName(String),
>>>>>>> 1bd09a8b
}

impl AppState {
    pub async fn run_identity_task(&self, sdk: &Sdk, task: IdentityTask) -> BackendEvent {
        match task {
            IdentityTask::RegisterIdentity(amount) => {
                let result = self.register_new_identity(sdk, amount).await;
                let execution_result = result
                    .as_ref()
                    .map(|_| "Executed successfully".into())
                    .map_err(|e| e.to_string());
                let app_state_update = match result {
                    Ok(identity) => AppStateUpdate::LoadedIdentity(identity),
                    Err(_) => AppStateUpdate::IdentityRegistrationProgressed,
                };

                BackendEvent::TaskCompletedStateChange {
                    task: Task::Identity(task),
                    execution_result,
                    app_state_update,
                }
            }
            IdentityTask::ClearLoadedIdentity => {
                let mut loaded_identity = self.loaded_identity.lock().await;
                *loaded_identity = None;
                let mut identity_private_keys = self.identity_private_keys.lock().await;
                identity_private_keys.clear();
                BackendEvent::TaskCompletedStateChange {
                    task: Task::Identity(task),
                    execution_result: Ok(CompletedTaskPayload::String(
                        "Cleared loaded identity".to_string(),
                    )),
                    app_state_update: AppStateUpdate::ClearedLoadedIdentity,
                }
            }
            IdentityTask::Refresh => {
                let result = self.refresh_identity(sdk).await;
                let execution_result = result
                    .as_ref()
                    .map(|_| "Executed successfully".into())
                    .map_err(|e| e.to_string());
                let app_state_update = match result {
                    Ok(identity) => AppStateUpdate::LoadedIdentity(identity),
                    Err(_) => AppStateUpdate::IdentityRegistrationProgressed,
                };

                BackendEvent::TaskCompletedStateChange {
                    task: Task::Identity(task),
                    execution_result,
                    app_state_update,
                }
            }
            IdentityTask::TopUpIdentity(amount) => {
                let result = self.top_up_identity(sdk, amount).await;
                let execution_result = result
                    .as_ref()
                    .map(|_| "Top up success".into())
                    .map_err(|e| e.to_string());
                match result {
                    Ok(identity) => BackendEvent::TaskCompletedStateChange {
                        task: Task::Identity(task),
                        execution_result,
                        app_state_update: AppStateUpdate::LoadedIdentity(identity),
                    },
                    Err(e) => BackendEvent::TaskCompleted {
                        task: Task::Identity(task),
                        execution_result: Err(e.to_string()),
                    },
                }
            }
            IdentityTask::WithdrawFromIdentity(amount) => {
                let result = self.withdraw_from_identity(sdk, amount).await;
                let execution_result = result
                    .as_ref()
                    .map(|_| "Successful withdrawal".into())
                    .map_err(|e| e.to_string());
                match result {
                    Ok(identity) => BackendEvent::TaskCompletedStateChange {
                        task: Task::Identity(task),
                        execution_result,
                        app_state_update: AppStateUpdate::LoadedIdentity(identity),
                    },
                    Err(e) => BackendEvent::TaskCompleted {
                        task: Task::Identity(task),
                        execution_result: Err(e.to_string()),
                    },
                }
            }
            IdentityTask::CopyIdentityId => {
                if let Some(loaded_identity) = self.loaded_identity.lock().await.as_ref() {
                    let id = loaded_identity.id();
                    cli_clipboard::set_contents(id.to_string(Encoding::Base58)).unwrap();
                    BackendEvent::TaskCompleted {
                        task: Task::Identity(task),
                        execution_result: Ok("Copied Identity Id".into()),
                    }
                } else {
                    BackendEvent::None
                }
            }
            IdentityTask::AddIdentityKey {
                key_type,
                security_level,
                purpose,
            } => {
                let loaded_identity_lock = self.loaded_identity.lock().await;
                let loaded_identity = if loaded_identity_lock.is_some() {
                    MutexGuard::map(loaded_identity_lock, |identity| {
                        identity.as_mut().expect("checked above")
                    })
                } else {
                    return BackendEvent::TaskCompleted {
                        task: Task::Identity(task),
                        execution_result: Err("No identity loaded".to_owned()),
                    };
                };

                let identity_private_keys_lock = self.identity_private_keys.lock().await;
                match add_identity_key(
                    sdk,
                    loaded_identity,
                    identity_private_keys_lock,
                    key_type,
                    security_level,
                    purpose,
                )
                .await
                {
                    Ok(app_state_update) => BackendEvent::TaskCompletedStateChange {
                        task: Task::Identity(task),
                        execution_result: Ok(CompletedTaskPayload::String(
                            "Successfully added a key to the identity".to_owned(),
                        )),
                        app_state_update,
                    },
                    Err(e) => BackendEvent::TaskCompleted {
                        task: Task::Identity(task),
                        execution_result: Err(e),
                    },
                }
            }
            IdentityTask::TransferCredits(ref recipient, amount) => {
                let recipient_id = match Identifier::from_string(&recipient, Encoding::Base58) {
                    Ok(id) => id,
                    Err(_) => {
                        return BackendEvent::TaskCompleted {
                            task: Task::Identity(task),
                            execution_result: Ok(CompletedTaskPayload::String(
                                "Can't parse identifier as base58 string".to_string(),
                            )),
                        }
                    }
                };
                let mut transfer_transition =
                    IdentityCreditTransferTransition::default_versioned(sdk.version())
                        .expect("Expected to create a default credit transfer transition");
                transfer_transition.set_amount((amount * 100_000_000_000.0) as u64);
                transfer_transition.set_recipient_id(recipient_id);
                let loaded_identity = self.loaded_identity.lock().await;
                if let Some(identity) = loaded_identity.as_ref() {
                    transfer_transition.set_identity_id(identity.id());
                    let nonce = sdk
                        .get_identity_nonce(identity.id(), true, None)
                        .await
                        .expect("Expected to get an identity nonce in creating credit transfer");
                    transfer_transition.set_nonce(nonce);

                    let mut transition =
                        StateTransition::IdentityCreditTransfer(transfer_transition);

                    let identity_public_key = identity
                        .get_first_public_key_matching(
                            Purpose::TRANSFER,
                            HashSet::from([SecurityLevel::CRITICAL]),
                            HashSet::from([KeyType::ECDSA_SECP256K1, KeyType::BLS12_381]),
                        )
                        .expect("Expected to get a signing key");

                    let loaded_identity_private_keys = self.identity_private_keys.lock().await;
                    let Some(private_key) = loaded_identity_private_keys
                        .get(&(identity.id(), identity_public_key.id()))
                    else {
                        return BackendEvent::TaskCompleted {
                            task: Task::Identity(task),
                            execution_result: Ok(CompletedTaskPayload::String(
                                "No private key for transfer".to_string(),
                            )),
                        };
                    };

                    let mut signer = SimpleSigner::default();

                    signer.add_key(identity_public_key.clone(), private_key.to_vec());

                    if let Err(e) = transition.sign_external(
                        identity_public_key,
                        &signer,
                        None::<fn(Identifier, String) -> Result<SecurityLevel, ProtocolError>>,
                    ) {
                        tracing::error!("Error executing credit transfer: {e}");
                        BackendEvent::TaskCompleted {
                            task: Task::Identity(task),
                            execution_result: Err(e.to_string()),
                        }
                    } else {
                        match transition.broadcast_and_wait(sdk, None).await {
                            Ok(_) => BackendEvent::TaskCompletedStateChange {
                                task: Task::Identity(task),
                                execution_result: Ok(CompletedTaskPayload::String(
                                    "Credit transfer successful.".to_owned(),
                                )),
                                app_state_update: AppStateUpdate::IdentityCreditsTransferred,
                            },
                            Err(e) => {
                                tracing::error!("Error executing credit transfer: {e}");
                                BackendEvent::TaskCompleted {
                                    task: Task::Identity(task),
                                    execution_result: Err(e.to_string()),
                                }
                            }
                        }
                    }
                } else {
                    BackendEvent::TaskCompleted {
                        task: Task::Identity(task),
                        execution_result: Ok(CompletedTaskPayload::String(
                            "No loaded identity for credit transfer".to_string(),
                        )),
                    }
                }
            }
<<<<<<< HEAD
            IdentityTask::LoadEvonodeIdentity(ref pro_tx_hash, ref voting_private_key_in_wif) => {
                // Convert proTxHash to bytes
                let pro_tx_hash_bytes = hex::decode(pro_tx_hash).expect("Invalid proTxHash string");

                // Get the voting address from the private key
                let voting_private_key =
                    PrivateKey::from_wif(voting_private_key_in_wif).expect("expected to convert");
                let voting_public_key = voting_private_key.public_key(&Secp256k1::new());
                let voting_pubkey_hash = voting_public_key.pubkey_hash();
                let voting_address = voting_pubkey_hash.as_byte_array();

                // Hash voting address with proTxHash to get identity id of the voting identity
                let mut hasher = Sha256::new();
                hasher.update(pro_tx_hash_bytes);
                hasher.update(voting_address);
                let identity_id = hasher.finalize();

                // Convert to bs58
                let identity_id_bs58 = bs58::encode(identity_id).into_string();

                // Fetch the voting identity from Platform
                let result = fetch_identity_by_b58_id(sdk, &identity_id_bs58).await;
                match result {
                    Ok(evonode_identity_option) => {
                        if let Some(evonode_identity) = evonode_identity_option.0 {
                            tracing::info!("Evonode: {:?}", evonode_identity);

                            // Get the voting IdentityPublicKey from Platform
                            // This is necessary because we need the id, which PublicKey struct doesn't have
                            let fetched_voting_public_key = evonode_identity
                                .get_first_public_key_matching(
                                    Purpose::VOTING,
                                    SecurityLevel::full_range().into(),
                                    KeyType::all_key_types().into(),
                                )
                                .expect("Expected a voting key");

                            // Insert private key into the state for later use
                            let mut identity_private_keys = self.identity_private_keys.lock().await;
                            identity_private_keys.insert(
                                (evonode_identity.id(), fetched_voting_public_key.id()),
                                voting_private_key_in_wif.clone().into_bytes(),
                            );

                            // Set loaded identity
                            let mut loaded_identity = self.loaded_identity.lock().await;
                            loaded_identity.replace(evonode_identity);

                            // Return BackendEvent
                            BackendEvent::TaskCompletedStateChange {
                                task: Task::Identity(task),
                                execution_result: Ok(CompletedTaskPayload::String(
                                    "Loaded Evonode Identity".to_string(),
                                )),
                                app_state_update: AppStateUpdate::LoadedEvonodeIdentity(
                                    MutexGuard::map(loaded_identity, |x| {
                                        x.as_mut().expect("assigned above")
                                    }),
                                ),
                            }
                        } else {
                            BackendEvent::TaskCompleted {
                                task: Task::Identity(task),
                                execution_result: Err(format!("No identity found")),
                            }
                        }
                    }
                    Err(e) => BackendEvent::TaskCompleted {
                        task: Task::Identity(task),
                        execution_result: Err(format!("{e}")),
                    },
=======
            IdentityTask::RegisterDPNSName(ref name) => {
                let loaded_identity_lock = self.loaded_identity.lock().await;
                let identity = match loaded_identity_lock.as_ref() {
                    Some(identity) => identity,
                    None => {
                        return BackendEvent::TaskCompleted {
                            task: Task::Identity(task),
                            execution_result: Ok(CompletedTaskPayload::String(
                                "No loaded identity".to_string(),
                            )),
                        }
                    }
                };
                let identity_id = identity.id();
                drop(loaded_identity_lock);

                let result = self.register_dpns_name(sdk, &identity_id, name).await;
                let execution_result = result
                    .as_ref()
                    .map(|_| "DPNS name registration successful".into())
                    .map_err(|e| e.to_string());
                let app_state_update = match result {
                    Ok(_) => AppStateUpdate::DPNSNameRegistered(name.clone()),
                    Err(_) => AppStateUpdate::DPNSNameRegistrationFailed,
                };

                BackendEvent::TaskCompletedStateChange {
                    task: Task::Identity(task),
                    execution_result,
                    app_state_update,
>>>>>>> 1bd09a8b
                }
            }
        }
    }

    pub(crate) async fn register_dpns_name(
        &self,
        sdk: &Sdk,
        identifier: &Identifier, // once contract names are enabled, we can use this field
        name: &str,
    ) -> Result<(), Error> {
        let mut rng = StdRng::from_entropy();
        let platform_version = PlatformVersion::latest();

        let loaded_identity = self.loaded_identity.lock().await;
        let identity = loaded_identity
            .as_ref()
            .ok_or_else(|| Error::IdentityError("No loaded identity".to_string()))?;

        let dpns_contract = match DataContract::fetch(
            &sdk,
            Into::<Identifier>::into(dpns_contract::ID_BYTES),
        )
        .await
        {
            Ok(contract) => contract.unwrap(),
            Err(e) => return Err(Error::SdkError(e)),
        };
        let preorder_document_type = dpns_contract
            .document_type_for_name("preorder")
            .map_err(|_| Error::DPNSError("DPNS preorder document type not found".to_string()))?;
        let domain_document_type = dpns_contract
            .document_type_for_name("domain")
            .map_err(|_| Error::DPNSError("DPNS domain document type not found".to_string()))?;

        let entropy = Bytes32::random_with_rng(&mut rng);

        let mut preorder_document = preorder_document_type
            .random_document_with_identifier_and_entropy(
                &mut rng,
                identity.id(),
                entropy,
                DocumentFieldFillType::FillIfNotRequired,
                DocumentFieldFillSize::AnyDocumentFillSize,
                &platform_version,
            )?;
        let mut domain_document = domain_document_type
            .random_document_with_identifier_and_entropy(
                &mut rng,
                identity.id(),
                entropy,
                DocumentFieldFillType::FillIfNotRequired,
                DocumentFieldFillSize::AnyDocumentFillSize,
                &platform_version,
            )?;

        let salt: [u8; 32] = rng.gen();
        let mut salted_domain_buffer: Vec<u8> = vec![];
        salted_domain_buffer.extend(salt);
        salted_domain_buffer.extend((convert_to_homograph_safe_chars(name) + ".dash").as_bytes());
        let salted_domain_hash = hash_double(salted_domain_buffer);

        preorder_document.set("saltedDomainHash", salted_domain_hash.into());
        domain_document.set("parentDomainName", "dash".into());
        domain_document.set("normalizedParentDomainName", "dash".into());
        domain_document.set("label", name.into());
        domain_document.set(
            "normalizedLabel",
            convert_to_homograph_safe_chars(name).into(),
        );
        domain_document.set(
            "records.dashUniqueIdentityId",
            domain_document.owner_id().into(),
        );
        domain_document.set("subdomainRules.allowSubdomains", false.into());
        domain_document.set("preorderSalt", salt.into());

        let identity_contract_nonce = match sdk
            .get_identity_contract_nonce(identity.id(), dpns_contract.id(), true, None)
            .await
        {
            Ok(nonce) => nonce,
            Err(e) => return Err(Error::SdkError(e)),
        };

        // TODO this is used in strategy tests too. It should be a function.
        // Get signer from loaded_identity
        // Convert loaded_identity to SimpleSigner
        let identity_private_keys_lock = self.identity_private_keys.lock().await;
        let signer = {
            let mut new_signer = SimpleSigner::default();
            let Identity::V0(identity_v0) = &*identity;
            for (key_id, public_key) in &identity_v0.public_keys {
                let identity_key_tuple = (identity_v0.id, *key_id);
                if let Some(private_key_bytes) = identity_private_keys_lock.get(&identity_key_tuple)
                {
                    new_signer
                        .private_keys
                        .insert(public_key.clone(), private_key_bytes.clone());
                }
            }
            new_signer
        };
        drop(identity_private_keys_lock);

        let preorder_transition =
            DocumentsBatchTransition::new_document_creation_transition_from_document(
                preorder_document,
                preorder_document_type,
                entropy.0,
                identity
                    .get_first_public_key_matching(
                        Purpose::AUTHENTICATION,
                        HashSet::from([SecurityLevel::CRITICAL]),
                        HashSet::from([KeyType::ECDSA_SECP256K1, KeyType::BLS12_381]),
                    )
                    .expect("expected to get a signing key"),
                identity_contract_nonce,
                0,
                &signer,
                &platform_version,
                None,
                None,
                None,
            )?;

        let domain_transition =
            DocumentsBatchTransition::new_document_creation_transition_from_document(
                domain_document,
                domain_document_type,
                entropy.0,
                identity
                    .get_first_public_key_matching(
                        Purpose::AUTHENTICATION,
                        HashSet::from([SecurityLevel::CRITICAL]),
                        HashSet::from([KeyType::ECDSA_SECP256K1, KeyType::BLS12_381]),
                    )
                    .expect("expected to get a signing key"),
                identity_contract_nonce + 1,
                0,
                &signer,
                &platform_version,
                None,
                None,
                None,
            )?;

        tracing::info!("Broadcasting preorder document...");
        preorder_transition.broadcast(sdk).await?;

        tracing::info!("Broadcasting domain document...");
        domain_transition.broadcast(sdk).await?;

        Ok(())
    }

    pub(crate) async fn refresh_identity<'s>(
        &'s self,
        sdk: &Sdk,
    ) -> Result<MappedMutexGuard<'s, Identity>, Error> {
        let mut loaded_identity = self.loaded_identity.lock().await;

        if let Some(identity) = loaded_identity.as_ref() {
            let refreshed_identity = Identity::fetch(sdk, identity.id()).await?;
            if let Some(refreshed_identity) = refreshed_identity {
                loaded_identity.replace(refreshed_identity);
            }
        } else {
            return Err(Error::IdentityRefreshError(
                "No identity loaded".to_string(),
            ));
        }
        let identity_result =
            MutexGuard::map(loaded_identity, |x| x.as_mut().expect("assigned above"));
        Ok(identity_result)
    }

    pub(crate) async fn refresh_identity_balance(&mut self, sdk: &Sdk) -> Result<(), Error> {
        if let Some(identity) = self.loaded_identity.blocking_lock().as_mut() {
            let balance = u64::fetch(
                sdk,
                GetIdentityBalanceRequest {
                    version: Some(get_identity_balance_request::Version::V0(
                        GetIdentityBalanceRequestV0 {
                            id: identity.id().to_vec(),
                            prove: true,
                        },
                    )),
                },
            )
            .await?;
            if let Some(balance) = balance {
                identity.set_balance(balance)
            }
        }
        Ok(())
    }

    pub(crate) async fn register_new_identity<'s>(
        &'s self,
        sdk: &Sdk,
        amount: u64,
    ) -> Result<MappedMutexGuard<'s, Identity>, Error> {
        // First we need to make the transaction from the wallet
        // We start by getting a lock on the wallet

        let mut loaded_wallet = self.loaded_wallet.lock().await;
        let Some(wallet) = loaded_wallet.as_mut() else {
            return Err(Error::IdentityRegistrationError(
                "No wallet loaded".to_string(),
            ));
        };

        //// Core steps

        let mut identity_asset_lock_private_key_in_creation = self
            .identity_asset_lock_private_key_in_creation
            .lock()
            .await;

        // We create the wallet registration transaction, this locks funds that we
        // can transfer from core to platform
        let (
            asset_lock_transaction,
            asset_lock_proof_private_key,
            maybe_asset_lock_proof,
            maybe_identity_info,
        ) = if let Some((
            asset_lock_transaction,
            asset_lock_proof_private_key,
            maybe_asset_lock_proof,
            maybe_identity,
        )) = identity_asset_lock_private_key_in_creation.as_ref()
        {
            (
                asset_lock_transaction.clone(),
                asset_lock_proof_private_key.clone(),
                maybe_asset_lock_proof.clone(),
                maybe_identity.clone(),
            )
        } else {
            let (asset_lock_transaction, asset_lock_proof_private_key) =
                wallet.asset_lock_transaction(None, amount)?;

            identity_asset_lock_private_key_in_creation.replace((
                asset_lock_transaction.clone(),
                asset_lock_proof_private_key,
                None,
                None,
            ));

            (
                asset_lock_transaction,
                asset_lock_proof_private_key,
                None,
                None,
            )
        };

        let asset_lock_proof = if let Some(asset_lock_proof) = maybe_asset_lock_proof {
            asset_lock_proof.clone()
        } else {
            let asset_lock = Self::broadcast_and_retrieve_asset_lock(
                sdk,
                &asset_lock_transaction,
                &wallet.receive_address(),
            )
            .await
            .map_err(|e| {
                Error::SdkExplainedError("broadcasting transaction failed".to_string(), e)
            })?;

            identity_asset_lock_private_key_in_creation.replace((
                asset_lock_transaction.clone(),
                asset_lock_proof_private_key,
                Some(asset_lock.clone()),
                None,
            ));

            asset_lock
        };

        //// Platform steps

        let (identity, keys): (Identity, BTreeMap<IdentityPublicKey, Vec<u8>>) =
            if let Some(identity_info) = maybe_identity_info {
                identity_info.clone()
            } else {
                let mut std_rng = StdRng::from_entropy();
                // Create a random identity with master key
                let (mut identity, mut keys): (Identity, BTreeMap<IdentityPublicKey, Vec<u8>>) =
                    Identity::random_identity_with_main_keys_with_private_key(
                        2,
                        &mut std_rng,
                        sdk.version(),
                    )?;

                // Add a critical key
                let (critical_key, critical_private_key) =
                    IdentityPublicKey::random_ecdsa_critical_level_authentication_key(
                        2,
                        None,
                        sdk.version(),
                    )?;
                identity.add_public_key(critical_key.clone());
                keys.insert(critical_key, critical_private_key);

                // Add a key for transfers
                let (transfer_key, transfer_private_key) =
                    IdentityPublicKey::random_key_with_known_attributes(
                        3,
                        &mut std_rng,
                        KeyPurpose::TRANSFER,
                        KeySecurityLevel::CRITICAL,
                        KeyType::ECDSA_SECP256K1,
                        None,
                        sdk.version(),
                    )?;
                identity.add_public_key(transfer_key.clone());
                keys.insert(transfer_key, transfer_private_key);

                identity.set_id(
                    asset_lock_proof
                        .create_identifier()
                        .expect("expected to create an identifier"),
                );

                identity_asset_lock_private_key_in_creation.replace((
                    asset_lock_transaction.clone(),
                    asset_lock_proof_private_key,
                    Some(asset_lock_proof.clone()),
                    Some((identity.clone(), keys.clone())),
                ));

                (identity, keys)
            };

        let mut signer = SimpleSigner::default();

        signer.add_keys(keys);

        let updated_identity = identity
            .put_to_platform_and_wait_for_response(
                sdk,
                asset_lock_proof.clone(),
                &asset_lock_proof_private_key,
                &signer,
            )
            .await?;

        if updated_identity.id() != identity.id() {
            panic!("identity ids don't match");
        }

        let mut loaded_identity = self.loaded_identity.lock().await;

        loaded_identity.replace(updated_identity.clone());
        let identity_result =
            MutexGuard::map(loaded_identity, |x| x.as_mut().expect("assigned above"));

        let keys = identity_asset_lock_private_key_in_creation
            .take()
            .expect("expected something to be in creation")
            .3
            .expect("expected an identity")
            .1
            .into_iter()
            .map(|(key, private_key)| ((identity.id(), key.id()), private_key));

        let mut identity_private_keys = self.identity_private_keys.lock().await;

        identity_private_keys.extend(keys);

        Ok(identity_result)
    }

    pub(crate) async fn top_up_identity<'s>(
        &'s self,
        sdk: &Sdk,
        amount: u64,
    ) -> Result<MappedMutexGuard<'s, Identity>, Error> {
        // First we need to make the transaction from the wallet
        // We start by getting a lock on the wallet

        let mut loaded_wallet = self.loaded_wallet.lock().await;
        let Some(wallet) = loaded_wallet.as_mut() else {
            return Err(Error::IdentityRegistrationError(
                "No wallet loaded".to_string(),
            ));
        };

        let mut identity_lock = self.loaded_identity.lock().await;

        let Some(identity) = identity_lock.as_mut() else {
            return Err(Error::IdentityTopUpError("No identity loaded".to_string()));
        };

        //// Core steps

        let mut identity_asset_lock_private_key_in_top_up =
            self.identity_asset_lock_private_key_in_top_up.lock().await;

        // We create the wallet registration transaction, this locks funds that we
        // can transfer from core to platform
        let (asset_lock_transaction, asset_lock_proof_private_key, maybe_asset_lock_proof) =
            if let Some((
                asset_lock_transaction,
                asset_lock_proof_private_key,
                maybe_asset_lock_proof,
            )) = identity_asset_lock_private_key_in_top_up.as_ref()
            {
                (
                    asset_lock_transaction.clone(),
                    asset_lock_proof_private_key.clone(),
                    maybe_asset_lock_proof.clone(),
                )
            } else {
                let (asset_lock_transaction, asset_lock_proof_private_key) =
                    wallet.asset_lock_transaction(None, amount)?;

                identity_asset_lock_private_key_in_top_up.replace((
                    asset_lock_transaction.clone(),
                    asset_lock_proof_private_key,
                    None,
                ));

                (asset_lock_transaction, asset_lock_proof_private_key, None)
            };

        let asset_lock_proof = if let Some(asset_lock_proof) = maybe_asset_lock_proof {
            asset_lock_proof.clone()
        } else {
            let asset_lock = Self::broadcast_and_retrieve_asset_lock(
                sdk,
                &asset_lock_transaction,
                &wallet.receive_address(),
            )
            .await
            .map_err(|e| {
                Error::SdkExplainedError("error broadcasting transaction".to_string(), e)
            })?;

            identity_asset_lock_private_key_in_top_up.replace((
                asset_lock_transaction.clone(),
                asset_lock_proof_private_key,
                Some(asset_lock.clone()),
            ));

            asset_lock
        };

        //// Platform steps

        match identity
            .top_up_identity(
                sdk,
                asset_lock_proof.clone(),
                &asset_lock_proof_private_key,
                None,
            )
            .await
        {
            Ok(updated_identity_balance) => {
                identity.set_balance(updated_identity_balance);
            }
            Err(dash_sdk::Error::DapiClientError(error_string)) => {
                //todo in the future, errors should be proved with a proof, even from tenderdash

                if error_string.starts_with("Transport(Status { code: AlreadyExists, message: \"state transition already in chain\"") {
                    // This state transition already existed
                    tracing::info!("we are starting over as the previous top up already existed");
                    let (new_asset_lock_transaction, new_asset_lock_proof_private_key) =
                        wallet.asset_lock_transaction(None, amount)?;

                    identity_asset_lock_private_key_in_top_up.replace((
                        new_asset_lock_transaction.clone(),
                        new_asset_lock_proof_private_key,
                        None,
                    ));

                    let new_asset_lock_proof = Self::broadcast_and_retrieve_asset_lock(
                        sdk,
                        &new_asset_lock_transaction,
                        &wallet.receive_address(),
                    )
                        .await
                        .map_err(|e| {
                            Error::SdkExplainedError("error broadcasting transaction".to_string(), e)
                        })?;

                    identity_asset_lock_private_key_in_top_up.replace((
                        new_asset_lock_transaction.clone(),
                        new_asset_lock_proof_private_key,
                        Some(new_asset_lock_proof.clone()),
                    ));

                    identity
                        .top_up_identity(sdk, new_asset_lock_proof.clone(), &new_asset_lock_proof_private_key, None)
                        .await?;
                } else {
                    return Err(dash_sdk::Error::DapiClientError(error_string).into())
                }
            }
            Err(e) => return Err(e.into()),
        }

        identity_asset_lock_private_key_in_top_up.take(); // clear the top up

        Ok(MutexGuard::map(identity_lock, |identity| {
            identity.as_mut().expect("checked above")
        })) // TODO too long above, better to refactor this one
    }

    pub(crate) async fn withdraw_from_identity<'s>(
        &'s self,
        sdk: &Sdk,
        amount: u64,
    ) -> Result<MappedMutexGuard<'s, Identity>, Error> {
        // First we need to make the transaction from the wallet
        // We start by getting a lock on the wallet

        let mut loaded_wallet = self.loaded_wallet.lock().await;
        let Some(wallet) = loaded_wallet.as_mut() else {
            return Err(Error::IdentityRegistrationError(
                "No wallet loaded".to_string(),
            ));
        };

        let new_receive_address = wallet.receive_address();

        let mut identity_lock = self.loaded_identity.lock().await;
        let Some(identity) = identity_lock.as_mut() else {
            return Err(Error::IdentityTopUpError("No identity loaded".to_string()));
        };

        let identity_public_key = identity
            .get_first_public_key_matching(
                KeyPurpose::TRANSFER,
                KeySecurityLevel::full_range().into(),
                KeyType::all_key_types().into(),
            )
            .ok_or(Error::IdentityWithdrawalError(
                "no withdrawal public key".to_string(),
            ))?;

        let loaded_identity_private_keys = self.identity_private_keys.lock().await;
        let Some(private_key) =
            loaded_identity_private_keys.get(&(identity.id(), identity_public_key.id()))
        else {
            return Err(Error::IdentityTopUpError(
                "No private key for withdrawal".to_string(),
            ));
        };

        let mut signer = SimpleSigner::default();

        signer.add_key(identity_public_key.clone(), private_key.to_vec());

        //// Platform steps

        let updated_identity_balance = identity
            .withdraw(sdk, new_receive_address, amount, None, None, signer, None)
            .await?;

        identity.set_balance(updated_identity_balance);

        Ok(MutexGuard::map(identity_lock, |identity| {
            identity.as_mut().expect("checked above")
        })) // TODO
    }

    pub(crate) async fn broadcast_and_retrieve_asset_lock(
        sdk: &Sdk,
        asset_lock_transaction: &Transaction,
        address: &Address,
    ) -> Result<AssetLockProof, dash_sdk::Error> {
        let _span = tracing::debug_span!(
            "broadcast_and_retrieve_asset_lock",
            transaction_id = asset_lock_transaction.txid().to_string(),
        )
        .entered();

        let block_hash = sdk
            .execute(GetBlockchainStatusRequest {}, RequestSettings::default())
            .await?
            .chain
            .map(|chain| chain.best_block_hash)
            .ok_or_else(|| dash_sdk::Error::DapiClientError("missing `chain` field".to_owned()))?;

        tracing::debug!(
            "starting the stream from the tip block hash {}",
            hex::encode(&block_hash)
        );

        let mut asset_lock_stream = sdk
            .start_instant_send_lock_stream(block_hash, address)
            .await?;

        tracing::debug!("stream is started");

        // we need to broadcast the transaction to core
        let request = BroadcastTransactionRequest {
            transaction: asset_lock_transaction.serialize(), /* transaction but how to encode it
                                                              * as bytes?, */
            allow_high_fees: false,
            bypass_limits: false,
        };

        tracing::debug!("broadcast the transaction");

        match sdk.execute(request, RequestSettings::default()).await {
            Ok(_) => tracing::debug!("transaction is successfully broadcasted"),
            Err(error) if error.to_string().contains("AlreadyExists") => {
                // Transaction is already broadcasted. We need to restart the stream from a
                // block when it was mined

                tracing::warn!("transaction is already broadcasted");

                let GetTransactionResponse { block_hash, .. } = sdk
                    .execute(
                        GetTransactionRequest {
                            id: asset_lock_transaction.txid().to_string(),
                        },
                        RequestSettings::default(),
                    )
                    .await?;

                tracing::debug!(
                    "restarting the stream from the transaction minded block hash {}",
                    hex::encode(&block_hash)
                );

                asset_lock_stream = sdk
                    .start_instant_send_lock_stream(block_hash, address)
                    .await?;

                tracing::debug!("stream is started");
            }
            Err(error) => {
                tracing::error!("transaction broadcast failed: {error}");

                return Err(error.into());
            }
        };

        tracing::debug!("waiting for asset lock proof");

        sdk.wait_for_asset_lock_proof_for_transaction(
            asset_lock_stream,
            asset_lock_transaction,
            Some(Duration::from_secs(4 * 60)),
        )
        .await
    }

    pub async fn retrieve_asset_lock_proof(
        sdk: &Sdk,
        wallet: &mut Wallet,
        amount: u64,
    ) -> Result<(AssetLockProof, PrivateKey), Error> {
        // Create the wallet registration transaction
        let (asset_lock_transaction, asset_lock_proof_private_key) =
            wallet.asset_lock_transaction(None, amount).map_err(|e| {
                Error::WalletError(WalletError::Insight(InsightError(format!(
                    "Wallet transaction error: {}",
                    e
                ))))
            })?;

        // Broadcast the transaction and retrieve the asset lock proof
        match Self::broadcast_and_retrieve_asset_lock(
            sdk,
            &asset_lock_transaction,
            &wallet.receive_address(),
        )
        .await
        {
            Ok(proof) => Ok((proof, asset_lock_proof_private_key)),
            Err(e) => Err(Error::SdkError(e)),
        }
    }
}

async fn add_identity_key<'a>(
    sdk: &Sdk,
    mut loaded_identity: MappedMutexGuard<'a, Identity>,
    mut identity_private_keys: MutexGuard<'a, IdentityPrivateKeysMap>,
    key_type: KeyType,
    security_level: KeySecurityLevel,
    purpose: KeyPurpose,
) -> Result<AppStateUpdate<'a>, String> {
    let mut rng = StdRng::from_entropy();
    let platform_version = PlatformVersion::latest();

    let (public_key, private_key) = key_type
        .random_public_and_private_key_data(&mut rng, &platform_version)
        .map_err(|e| format!("Cannot generate key pair: {e}"))?;
    let identity_public_key: IdentityPublicKey = IdentityPublicKeyV0 {
        id: loaded_identity.get_public_key_max_id() + 1,
        purpose,
        security_level,
        contract_bounds: None,
        key_type,
        read_only: false,
        data: public_key.into(),
        disabled_at: None,
    }
    .into();

    let (master_public_key_id, master_public_key) = loaded_identity
        .public_keys()
        .iter()
        .find(|(_, key)| key.security_level() == KeySecurityLevel::MASTER)
        .ok_or_else(|| "No master key found for identity".to_owned())?;
    let master_private_key = identity_private_keys
        .get(&(loaded_identity.id(), *master_public_key_id))
        .ok_or_else(|| "Master private key not found".to_owned())?;

    let mut signer = SimpleSigner::default();
    signer.add_key(master_public_key.clone(), master_private_key.to_vec());
    signer.add_key(identity_public_key.clone(), private_key.clone());

    let mut identity_updated = loaded_identity.clone();
    identity_updated.bump_revision();

    let new_identity_nonce = sdk
        .get_identity_nonce(identity_updated.id(), true, None)
        .await
        .map_err(|e| format!("Can't get new identity nonce: {e}"))?;

    let identity_update_transition = IdentityUpdateTransitionV0::try_from_identity_with_signer(
        &identity_updated,
        master_public_key_id,
        vec![Into::<IdentityPublicKeyInCreationV0>::into(identity_public_key.clone()).into()],
        Vec::new(),
        new_identity_nonce,
        0,
        &signer,
        &platform_version,
        None,
    )
    .map_err(|e| format!("Unable to create state transition: {e}"))?;

    let StateTransitionProofResult::VerifiedPartialIdentity(PartialIdentity {
        loaded_public_keys,
        balance: Some(balance),
        revision: Some(revision),
        ..
    }) = identity_update_transition
        .broadcast_and_wait(sdk, None)
        .await
        .map_err(|e| format!("Error broadcasting identity update transition: {e}"))?
    else {
        return Err(format!("Cannot verify identity update transition proof"));
    };

    loaded_identity.set_balance(balance);
    loaded_identity.set_revision(revision);
    loaded_identity.set_public_keys(loaded_public_keys);

    identity_private_keys.insert(
        (loaded_identity.id(), identity_public_key.id()),
        private_key,
    );

    Ok(AppStateUpdate::LoadedIdentity(loaded_identity))
}<|MERGE_RESOLUTION|>--- conflicted
+++ resolved
@@ -6,7 +6,6 @@
     time::Duration,
 };
 
-use clap::Id;
 use dapi_grpc::{
     core::v0::{
         BroadcastTransactionRequest, GetBlockchainStatusRequest, GetTransactionRequest,
@@ -27,21 +26,17 @@
     },
     Sdk,
 };
+use dpp::data_contract::DataContract;
 use dpp::{
-<<<<<<< HEAD
     dashcore::{self, key::Secp256k1},
     identity::SecurityLevel,
 };
 use dpp::{
-=======
->>>>>>> 1bd09a8b
     dashcore::{psbt::serialize::Serialize, Address, PrivateKey, Transaction},
     data_contract::{
         accessors::v0::DataContractV0Getters,
-        document_type::{
-            accessors::DocumentTypeV0Getters,
-            random_document::{CreateRandomDocument, DocumentFieldFillSize, DocumentFieldFillType},
-            v0::DocumentTypeV0,
+        document_type::random_document::{
+            CreateRandomDocument, DocumentFieldFillSize, DocumentFieldFillType,
         },
     },
     data_contracts::dpns_contract,
@@ -71,7 +66,6 @@
     util::{hash::hash_double, strings::convert_to_homograph_safe_chars},
     version::PlatformVersion,
 };
-use dpp::{data_contract::DataContract, identity::SecurityLevel};
 use dpp::{identity::Purpose, ProtocolError};
 use rand::{rngs::StdRng, Rng, SeedableRng};
 use rs_dapi_client::{DapiRequestExecutor, RequestSettings};
@@ -110,11 +104,8 @@
     },
     ClearLoadedIdentity,
     TransferCredits(String, f64),
-<<<<<<< HEAD
     LoadEvonodeIdentity(String, String),
-=======
     RegisterDPNSName(String),
->>>>>>> 1bd09a8b
 }
 
 impl AppState {
@@ -346,7 +337,6 @@
                     }
                 }
             }
-<<<<<<< HEAD
             IdentityTask::LoadEvonodeIdentity(ref pro_tx_hash, ref voting_private_key_in_wif) => {
                 // Convert proTxHash to bytes
                 let pro_tx_hash_bytes = hex::decode(pro_tx_hash).expect("Invalid proTxHash string");
@@ -418,7 +408,8 @@
                         task: Task::Identity(task),
                         execution_result: Err(format!("{e}")),
                     },
-=======
+                }
+            }
             IdentityTask::RegisterDPNSName(ref name) => {
                 let loaded_identity_lock = self.loaded_identity.lock().await;
                 let identity = match loaded_identity_lock.as_ref() {
@@ -449,7 +440,6 @@
                     task: Task::Identity(task),
                     execution_result,
                     app_state_update,
->>>>>>> 1bd09a8b
                 }
             }
         }
