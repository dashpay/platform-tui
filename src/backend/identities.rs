//! Identities backend logic.

use chrono::Utc;
use dashcore::hashes::Hash;
use std::io::Write;
use std::{
    collections::{BTreeMap, HashSet},
    fs::OpenOptions,
    time::Duration,
};

use dapi_grpc::{
    core::v0::{
        BroadcastTransactionRequest, GetBlockchainStatusRequest, GetTransactionRequest,
        GetTransactionResponse,
    },
    platform::v0::{
        get_identity_balance_request::{self, GetIdentityBalanceRequestV0},
        GetIdentityBalanceRequest,
    },
};
use dash_sdk::{
    platform::{
        transition::{
            broadcast::BroadcastStateTransition, put_document::PutDocument,
            put_identity::PutIdentity, put_settings::PutSettings, top_up_identity::TopUpIdentity,
            withdraw_from_identity::WithdrawFromIdentity,
        },
        Fetch,
    },
    Sdk,
};
use dpp::{
    dashcore::Network,
    data_contract::DataContract,
    identity::{hash::IdentityPublicKeyHashMethodsV0, KeyID},
};
use dpp::{
    dashcore::{self, key::Secp256k1},
    identity::SecurityLevel,
};
use dpp::{
    dashcore::{psbt::serialize::Serialize, Address, PrivateKey, Transaction},
    data_contract::{
        accessors::v0::DataContractV0Getters,
        document_type::random_document::{
            CreateRandomDocument, DocumentFieldFillSize, DocumentFieldFillType,
        },
    },
    data_contracts::dpns_contract,
    document::{DocumentV0Getters, DocumentV0Setters},
    identity::{
        accessors::{IdentityGettersV0, IdentitySettersV0},
        identity_public_key::{accessors::v0::IdentityPublicKeyGettersV0, v0::IdentityPublicKeyV0},
        KeyType, PartialIdentity, Purpose as KeyPurpose, SecurityLevel as KeySecurityLevel,
    },
    platform_value::{string_encoding::Encoding, Bytes32, Identifier},
    prelude::{AssetLockProof, Identity, IdentityPublicKey},
    state_transition::{
        documents_batch_transition::{
            methods::v0::DocumentsBatchTransitionMethodsV0, DocumentsBatchTransition,
        },
        identity_credit_transfer_transition::{
            accessors::IdentityCreditTransferTransitionAccessorsV0,
            IdentityCreditTransferTransition,
        },
        identity_update_transition::{
            methods::IdentityUpdateTransitionMethodsV0, v0::IdentityUpdateTransitionV0,
        },
        proof_result::StateTransitionProofResult,
        public_key_in_creation::v0::IdentityPublicKeyInCreationV0,
        StateTransition,
    },
    util::{hash::hash_double, strings::convert_to_homograph_safe_chars},
    version::PlatformVersion,
};
use dpp::{identity::Purpose, ProtocolError};
use rand::{rngs::StdRng, Rng, SeedableRng};
use rs_dapi_client::{DapiRequestExecutor, RequestSettings};
use sha2::{Digest, Sha256};
use simple_signer::signer::SimpleSigner;
use tokio::sync::{MappedMutexGuard, MutexGuard};

use super::{
    insight::InsightError, set_clipboard, state::IdentityPrivateKeysMap, wallet::WalletError,
    AppStateUpdate, CompletedTaskPayload, Wallet,
};
use crate::backend::{error::Error, stringify_result_keep_item, AppState, BackendEvent, Task};
use crate::config::Config;

pub(super) async fn fetch_identity_by_b58_id(
    sdk: &Sdk,
    base58_id: &str,
) -> Result<(Option<Identity>, String), String> {
    let id_bytes = Identifier::from_string(base58_id, Encoding::Base58)
        .map_err(|_| "Can't parse identifier as base58 string".to_owned())?;

    let fetch_result = Identity::fetch(sdk, id_bytes).await;
    stringify_result_keep_item(fetch_result)
}

#[derive(Debug, Clone, PartialEq)]
pub enum IdentityTask {
    RegisterIdentity(u64),
    LoadKnownIdentity(Identifier),
    ContinueRegisteringIdentity,
    TopUpIdentity(u64),
    WithdrawFromIdentity(u64),
    Refresh,
    RefreshAllKnown,
    CopyIdentityId,
    AddIdentityKey {
        key_type: KeyType,
        security_level: KeySecurityLevel,
        purpose: KeyPurpose,
    },
    ClearLoadedIdentity,
    ClearRegistrationOfIdentityInProgress,
    TransferCredits(String, f64),
    LoadMasternodeIdentity(String, String),
    LoadIdentityById(String),
    AddPrivateKeys(Vec<String>),
    ForgetIdentity(Identifier),
    RegisterDPNSName(Identity, String),
}

impl AppState {
    pub async fn run_identity_task(&self, sdk: &Sdk, task: IdentityTask) -> BackendEvent {
        match task {
            IdentityTask::RegisterIdentity(amount) => {
                let result = self.register_new_identity(sdk, amount).await;
                let execution_result = result
                    .as_ref()
                    .map(|_| "Executed successfully.\n\nPrivate keys were logged to supporting_files/new_identity_private_keys.log\n\nIt's recommended that you copy this file to a safe place so you don't lost your funds.".into())
                    .map_err(|e| e.to_string());
                let app_state_update = match result {
                    Ok(identity) => AppStateUpdate::LoadedIdentity(identity),
                    Err(_) => AppStateUpdate::IdentityRegistrationProgressed,
                };

                BackendEvent::TaskCompletedStateChange {
                    task: Task::Identity(task),
                    execution_result,
                    app_state_update,
                }
            }
            IdentityTask::LoadKnownIdentity(ref identifier) => {
                let private_key_map = self.known_identities_private_keys.lock().await;

                // Check if any key in the map matches the identifier, regardless of the key ID
                let has_identifier = private_key_map.keys().any(|(id, _)| *id == identifier);

                if !has_identifier {
                    return BackendEvent::TaskCompleted {
                        task: Task::Identity(task),
                        execution_result: Err(format!(
                            "No private keys known for this identity. Try loading it with the private keys."
                        )),
                    };
                }

                match Identity::fetch(&sdk, *identifier).await {
                    Ok(new_identity) => {
                        let mut loaded_identity_lock = self.loaded_identity.lock().await;
                        *loaded_identity_lock = new_identity;
                        BackendEvent::TaskCompletedStateChange {
                            task: Task::Identity(task),
                            execution_result: Ok(CompletedTaskPayload::String(
                                "Successfully loaded identity".to_owned(),
                            )),
                            app_state_update: AppStateUpdate::LoadedIdentity(MutexGuard::map(
                                loaded_identity_lock,
                                |identity| identity.as_mut().expect("checked above"),
                            )),
                        }
                    }
                    Err(e) => BackendEvent::TaskCompleted {
                        task: Task::Identity(task),
                        execution_result: Err(e.to_string()),
                    },
                }
            }
            IdentityTask::ContinueRegisteringIdentity => {
                let result = self.register_new_identity(sdk, 0).await;
                let execution_result = result
                    .as_ref()
                    .map(|_| "Executed successfully".into())
                    .map_err(|e| e.to_string());
                let app_state_update = match result {
                    Ok(identity) => AppStateUpdate::LoadedIdentity(identity),
                    Err(_) => AppStateUpdate::IdentityRegistrationProgressed,
                };

                BackendEvent::TaskCompletedStateChange {
                    task: Task::Identity(task),
                    execution_result,
                    app_state_update,
                }
            }
            IdentityTask::ClearRegistrationOfIdentityInProgress => {
                let mut loaded_identity_asset_lock_private_key_in_creation = self
                    .identity_asset_lock_private_key_in_creation
                    .lock()
                    .await;
                *loaded_identity_asset_lock_private_key_in_creation = None;
                BackendEvent::TaskCompletedStateChange {
                    task: Task::Identity(task),
                    execution_result: Ok(CompletedTaskPayload::String(
                        "Cleared registration of identity in progress".to_string(),
                    )),
                    app_state_update: AppStateUpdate::ClearedLoadedIdentity,
                }
            }
            IdentityTask::ClearLoadedIdentity => {
                let mut loaded_identity = self.loaded_identity.lock().await;
                *loaded_identity = None;
                BackendEvent::TaskCompletedStateChange {
                    task: Task::Identity(task),
                    execution_result: Ok(CompletedTaskPayload::String(
                        "Cleared loaded identity".to_string(),
                    )),
                    app_state_update: AppStateUpdate::ClearedLoadedIdentity,
                }
            }
            IdentityTask::Refresh => {
                let result = self.refresh_loaded_identity(sdk).await;
                let execution_result = result
                    .as_ref()
                    .map(|_| "Executed successfully".into())
                    .map_err(|e| e.to_string());
                let app_state_update = match result {
                    Ok(identity) => AppStateUpdate::LoadedIdentity(identity),
                    Err(_) => AppStateUpdate::IdentityRegistrationProgressed,
                };

                BackendEvent::TaskCompletedStateChange {
                    task: Task::Identity(task),
                    execution_result,
                    app_state_update,
                }
            }
            IdentityTask::RefreshAllKnown => {
                let result = self.refresh_all_known_identities(sdk).await;
                let execution_result = result
                    .as_ref()
                    .map(|_| "Executed successfully".into())
                    .map_err(|e| e.to_string());
                let app_state_update = match result {
                    Ok(identities) => AppStateUpdate::KnownIdentities(identities),
                    Err(_) => AppStateUpdate::IdentityRegistrationProgressed,
                };

                BackendEvent::TaskCompletedStateChange {
                    task: Task::Identity(task),
                    execution_result,
                    app_state_update,
                }
            }
            IdentityTask::TopUpIdentity(amount) => {
                let result = self.top_up_identity(sdk, amount).await;
                let execution_result = result
                    .as_ref()
                    .map(|_| "Top up success".into())
                    .map_err(|e| e.to_string());
                match result {
                    Ok(identity) => BackendEvent::TaskCompletedStateChange {
                        task: Task::Identity(task),
                        execution_result,
                        app_state_update: AppStateUpdate::LoadedIdentity(identity),
                    },
                    Err(e) => BackendEvent::TaskCompleted {
                        task: Task::Identity(task),
                        execution_result: Err(e.to_string()),
                    },
                }
            }
            IdentityTask::WithdrawFromIdentity(amount) => {
                let result = self.withdraw_from_identity(sdk, amount).await;
                let execution_result = result
                    .as_ref()
                    .map(|_| "Successful withdrawal".into())
                    .map_err(|e| e.to_string());
                match result {
                    Ok(identity) => BackendEvent::TaskCompletedStateChange {
                        task: Task::Identity(task),
                        execution_result,
                        app_state_update: AppStateUpdate::LoadedIdentity(identity),
                    },
                    Err(e) => BackendEvent::TaskCompleted {
                        task: Task::Identity(task),
                        execution_result: Err(e.to_string()),
                    },
                }
            }
            IdentityTask::CopyIdentityId => {
                if let Some(loaded_identity) = self.loaded_identity.lock().await.as_ref() {
                    let id = loaded_identity.id();
                    if set_clipboard(id.to_string(Encoding::Base58)).await.is_ok() {
                        BackendEvent::TaskCompleted {
                            task: Task::Identity(task),
                            execution_result: Ok("Copied Identity Id".into()),
                        }
                    } else {
                        BackendEvent::TaskCompleted {
                            task: Task::Identity(task),
                            execution_result: Err("Clipboard is not supported".into()),
                        }
                    }
                } else {
                    BackendEvent::TaskCompleted {
                        task: Task::Identity(task),
                        execution_result: Err("Failed to copy Identity Id".into()),
                    }
                }
            }
            IdentityTask::AddIdentityKey {
                key_type,
                security_level,
                purpose,
            } => {
                let loaded_identity_lock = self.loaded_identity.lock().await;
                let loaded_identity = if loaded_identity_lock.is_some() {
                    MutexGuard::map(loaded_identity_lock, |identity| {
                        identity.as_mut().expect("checked above")
                    })
                } else {
                    return BackendEvent::TaskCompleted {
                        task: Task::Identity(task),
                        execution_result: Err("No identity loaded".to_owned()),
                    };
                };

                let identity_private_keys_lock = self.known_identities_private_keys.lock().await;
                match add_identity_key(
                    sdk,
                    loaded_identity,
                    identity_private_keys_lock,
                    key_type,
                    security_level,
                    purpose,
                )
                .await
                {
                    Ok(app_state_update) => BackendEvent::TaskCompletedStateChange {
                        task: Task::Identity(task),
                        execution_result: Ok(CompletedTaskPayload::String(
                            "Successfully added a key to the identity".to_owned(),
                        )),
                        app_state_update,
                    },
                    Err(e) => BackendEvent::TaskCompleted {
                        task: Task::Identity(task),
                        execution_result: Err(e),
                    },
                }
            }
            IdentityTask::TransferCredits(ref recipient, amount) => {
                let recipient_id = match Identifier::from_string(&recipient, Encoding::Base58) {
                    Ok(id) => id,
                    Err(_) => {
                        return BackendEvent::TaskCompleted {
                            task: Task::Identity(task),
                            execution_result: Ok(CompletedTaskPayload::String(
                                "Can't parse identifier as base58 string".to_string(),
                            )),
                        }
                    }
                };
                let mut transfer_transition =
                    IdentityCreditTransferTransition::default_versioned(sdk.version())
                        .expect("Expected to create a default credit transfer transition");
                transfer_transition.set_amount((amount * 100_000_000_000.0) as u64);
                transfer_transition.set_recipient_id(recipient_id);
                let loaded_identity = self.loaded_identity.lock().await;
                if let Some(identity) = loaded_identity.as_ref() {
                    transfer_transition.set_identity_id(identity.id());
                    let nonce = match sdk.get_identity_nonce(identity.id(), true, None).await {
                        Ok(nonce) => nonce,
                        Err(e) => {
                            return BackendEvent::TaskCompleted {
                                task: Task::Identity(task),
                                execution_result: Err(format!(
                                    "Failed to get nonce from Platform: {e}"
                                )),
                            }
                        }
                    };
                    transfer_transition.set_nonce(nonce);

                    let mut transition =
                        StateTransition::IdentityCreditTransfer(transfer_transition);

                    let Some(identity_public_key) = identity.get_first_public_key_matching(
                        Purpose::TRANSFER,
                        HashSet::from([SecurityLevel::CRITICAL]),
                        HashSet::from([KeyType::ECDSA_SECP256K1, KeyType::BLS12_381]),
                        false,
                    ) else {
                        return BackendEvent::TaskCompleted {
                            task: Task::Identity(task),
                            execution_result: Err("No public key for transfer".to_string()),
                        };
                    };

                    let loaded_identity_private_keys =
                        self.known_identities_private_keys.lock().await;
                    let Some(private_key) = loaded_identity_private_keys
                        .get(&(identity.id(), identity_public_key.id()))
                    else {
                        return BackendEvent::TaskCompleted {
                            task: Task::Identity(task),
                            execution_result: Err("No private key for transfer".to_string()),
                        };
                    };

                    let mut signer = SimpleSigner::default();

                    signer.add_key(identity_public_key.clone(), private_key.to_vec());

                    if let Err(e) = transition.sign_external(
                        identity_public_key,
                        &signer,
                        None::<fn(Identifier, String) -> Result<SecurityLevel, ProtocolError>>,
                    ) {
                        BackendEvent::TaskCompleted {
                            task: Task::Identity(task),
                            execution_result: Err(e.to_string()),
                        }
                    } else {
                        match transition.broadcast_and_wait(sdk, None).await {
                            Ok(_) => BackendEvent::TaskCompletedStateChange {
                                task: Task::Identity(task),
                                execution_result: Ok(CompletedTaskPayload::String(
                                    "Credit transfer successful.".to_owned(),
                                )),
                                app_state_update: AppStateUpdate::IdentityCreditsTransferred,
                            },
                            Err(e) => BackendEvent::TaskCompleted {
                                task: Task::Identity(task),
                                execution_result: Err(e.to_string()),
                            },
                        }
                    }
                } else {
                    BackendEvent::TaskCompleted {
                        task: Task::Identity(task),
                        execution_result: Ok(CompletedTaskPayload::String(
                            "No loaded identity for credit transfer".to_string(),
                        )),
                    }
                }
            }
            IdentityTask::LoadMasternodeIdentity(ref pro_tx_hash, ref private_key_in_wif) => {
                // Convert proTxHash to bytes
                let pro_tx_hash_bytes = match hex::decode(pro_tx_hash) {
                    Ok(hash) => hash,
                    Err(e) => {
                        return BackendEvent::TaskCompleted {
                            task: Task::Identity(task),
                            execution_result: Err(format!(
                                "Failed to decode proTxHash from hex: {}",
                                e
                            )),
                        };
                    }
                };

                // Get the address from the private key
                let private_key = match PrivateKey::from_wif(private_key_in_wif) {
                    Ok(key) => key,
                    Err(e) => {
                        return BackendEvent::TaskCompleted {
                            task: Task::Identity(task),
                            execution_result: Err(format!(
                                "Failed to convert private key from WIF: {}",
                                e
                            )),
                        };
                    }
                };
                let public_key = private_key.public_key(&Secp256k1::new());
                let pubkey_hash = public_key.pubkey_hash();
                let address = pubkey_hash.as_byte_array();

                // Hash address with proTxHash to get identity id of the identity
                let mut hasher = Sha256::new();
                hasher.update(pro_tx_hash_bytes.clone());
                hasher.update(address);
                let identity_id = hasher.finalize();

                // Convert to bs58
                let identity_id_bs58 = bs58::encode(identity_id).into_string();

                // Fetch the identity from Platform
                let result = fetch_identity_by_b58_id(sdk, &identity_id_bs58).await;
                match result {
                    Ok(evonode_identity_option) => {
                        if let Some(evonode_identity) = evonode_identity_option.0 {
                            // Get the IdentityPublicKey from Platform
                            // This is necessary because we need the id, which PublicKey struct doesn't have
                            let fetched_voting_public_key_result = evonode_identity
                                .get_first_public_key_matching(
                                    Purpose::VOTING,
                                    SecurityLevel::full_range().into(),
                                    KeyType::all_key_types().into(),
                                    false,
                                );

                            let fetched_voting_public_key = match fetched_voting_public_key_result {
                                Some(key) => key,
                                None => return BackendEvent::TaskCompleted {
                                    task: Task::Identity(task),
                                    execution_result: Err(format!("No voting key found (only voting Evonode identities are currently supported)")),
                                }
                            };

                            // Insert private key into the state for later use
                            let mut identity_private_keys =
                                self.known_identities_private_keys.lock().await;
                            identity_private_keys.insert(
                                (evonode_identity.id(), fetched_voting_public_key.id()),
                                private_key.to_bytes(),
                            );

                            // Insert into known_identities
                            let mut known_identities_lock = self.known_identities.lock().await;
                            known_identities_lock
                                .insert(evonode_identity.id(), evonode_identity.clone());

                            // Set loaded identity
                            let mut loaded_identity = self.loaded_identity.lock().await;
                            loaded_identity.replace(evonode_identity);

                            // Store proTxHash in AppState
                            let mut pro_tx_hash_lock =
                                self.loaded_identity_pro_tx_hash.lock().await;
                            pro_tx_hash_lock.replace(
                                Identifier::from_bytes(&pro_tx_hash_bytes)
                                    .expect("Expected to get Identifier from proTxHash bytes"),
                            );

                            // Return BackendEvent
                            BackendEvent::TaskCompletedStateChange {
                                task: Task::Identity(task),
                                execution_result: Ok(CompletedTaskPayload::String(
                                    "Loaded Evonode Identity".to_string(),
                                )),
                                app_state_update: AppStateUpdate::LoadedEvonodeIdentity(
                                    MutexGuard::map(loaded_identity, |x| {
                                        x.as_mut().expect("assigned above")
                                    }),
                                ),
                            }
                        } else {
                            BackendEvent::TaskCompleted {
                                task: Task::Identity(task),
                                execution_result: Err(format!("No identity found")),
                            }
                        }
                    }
                    Err(e) => BackendEvent::TaskCompleted {
                        task: Task::Identity(task),
                        execution_result: Err(format!("{e}")),
                    },
                }
            }
            IdentityTask::RegisterDPNSName(ref identity, ref name) => {
                let identity_id = identity.id();

                let result = self
                    .register_dpns_name(sdk, identity, &identity_id, name)
                    .await;
                let execution_result = result
                    .as_ref()
                    .map(|_| "DPNS name registration successful".into())
                    .map_err(|e| e.to_string());
                let app_state_update = match result {
                    Ok(_) => {
                        // Add the username to the map of known identities to usernames
                        let mut names_map = self.known_identities_names.lock().await;
                        names_map
                            .entry(identity_id.clone())
                            .or_insert_with(Vec::new)
                            .push(
                                name.to_lowercase()
                                    .replace('l', "1")
                                    .replace('o', "0")
                                    .to_string(),
                            );

                        AppStateUpdate::DPNSNameRegistered(name.clone())
                    }
                    Err(e) => AppStateUpdate::DPNSNameRegistrationFailed(e.to_string()),
                };

                BackendEvent::TaskCompletedStateChange {
                    task: Task::Identity(task),
                    execution_result,
                    app_state_update,
                }
            }
            IdentityTask::AddPrivateKeys(ref private_key_strings) => {
                let loaded_identity_lock = self.loaded_identity.lock().await;
                let identity_id = &loaded_identity_lock
                    .clone()
                    .expect("An identity should be loaded")
                    .id();
                drop(loaded_identity_lock);

                let result = Self::add_identity_with_private_keys_as_strings(
                    &self,
                    identity_id,
                    &private_key_strings,
                    sdk,
                )
                .await;

                if let Err(e) = result {
                    return BackendEvent::TaskCompleted {
                        task: Task::Identity(task),
                        execution_result: Err(format!(
                            "Failed to add identity with private keys: {e}"
                        )),
                    };
                }

                let loaded_identity_lock = self.loaded_identity.lock().await;
                let loaded_identity_update = MutexGuard::map(loaded_identity_lock, |opt| {
                    opt.as_mut().expect("identity was set above")
                });

                BackendEvent::TaskCompletedStateChange {
                    task: Task::Identity(task),
                    execution_result: Ok("Added identity".into()),
                    app_state_update: AppStateUpdate::LoadedIdentity(loaded_identity_update),
                }
            }
            IdentityTask::LoadIdentityById(ref identity_id_string) => {
                let identity_id =
                    match Identifier::from_string(identity_id_string, Encoding::Base58) {
                        Ok(id) => id,
                        Err(e) => {
                            return BackendEvent::TaskCompleted {
                                task: Task::Identity(task),
                                execution_result: Err(format!(
                                    "Error converting base58 string to Identifier: {}",
                                    e
                                )),
                            };
                        }
                    };
                let identity_fetch_result = Identity::fetch_by_identifier(sdk, identity_id).await;
                match identity_fetch_result {
                    Ok(Some(identity)) => {
                        let mut loaded_identity_lock = self.loaded_identity.lock().await;
                        loaded_identity_lock.replace(identity.clone());
                        let loaded_identity_update = MutexGuard::map(loaded_identity_lock, |opt| {
                            opt.as_mut().expect("identity was set above")
                        });
                        let mut known_identities_lock = self.known_identities.lock().await;
                        known_identities_lock.insert(identity_id, identity);
                        BackendEvent::TaskCompletedStateChange {
                            task: Task::Identity(task),
                            execution_result: Ok("Loaded identity from base58 id".into()),
                            app_state_update: AppStateUpdate::LoadedIdentity(
                                loaded_identity_update,
                            ),
                        }
                    }
                    Ok(None) => BackendEvent::TaskCompleted {
                        task: Task::Identity(task),
                        execution_result: Err("No identity found with that id".into()),
                    },
                    Err(e) => BackendEvent::TaskCompleted {
                        task: Task::Identity(task),
                        execution_result: Err(format!("Error fetching identity by id: {}", e)),
                    },
                }
            }
            IdentityTask::ForgetIdentity(identifier) => {
                // Remove from known_identities
                let mut known_identities = self.known_identities.lock().await;
                known_identities.remove(&identifier);

                // Remove from known_identities_private_keys
                let mut known_identities_private_keys =
                    self.known_identities_private_keys.lock().await;
                let keys_to_remove: Vec<(Identifier, KeyID)> = known_identities_private_keys
                    .keys()
                    .filter(|(id, _)| *id == identifier)
                    .cloned()
                    .collect();
                for key in keys_to_remove {
                    known_identities_private_keys.remove(&key);
                }

                // If this is the loaded identity, remove it from there
                let mut loaded_identity = self.loaded_identity.lock().await;
                if loaded_identity.is_some() {
                    let some_loaded_identity =
                        loaded_identity.clone().expect("Expected a loaded identity");
                    if some_loaded_identity.id() == identifier {
                        *loaded_identity = None;
                    }
                }

                BackendEvent::TaskCompletedStateChange {
                    task: Task::Identity(IdentityTask::ForgetIdentity(identifier)),
                    execution_result: Ok(CompletedTaskPayload::String(
                        "Successfully removed identity from TUI state".to_string(),
                    )),
                    app_state_update: AppStateUpdate::ForgotIdentity,
                }
            }
        }
    }

    pub(crate) async fn register_dpns_name(
        &self,
        sdk: &Sdk,
        identity: &Identity,      // Identity to register the name for and sign tx
        _identifier: &Identifier, // Once contract names are enabled, we can use this field
        name: &str,
    ) -> Result<(), Error> {
        let mut rng = StdRng::from_entropy();
        let platform_version = PlatformVersion::latest();

        let dpns_contract = match DataContract::fetch(
            &sdk,
            Into::<Identifier>::into(dpns_contract::ID_BYTES),
        )
        .await
        {
            Ok(contract) => contract.unwrap(),
            Err(e) => return Err(Error::SdkError(e)),
        };

        // Add DPNS to known contracts in app state
        let mut known_contracts = self.known_contracts.lock().await;
        known_contracts
            .entry("DPNS".to_string())
            .or_insert(dpns_contract.clone());

        let preorder_document_type = dpns_contract
            .document_type_for_name("preorder")
            .map_err(|_| Error::DPNSError("DPNS preorder document type not found".to_string()))?;
        let domain_document_type = dpns_contract
            .document_type_for_name("domain")
            .map_err(|_| Error::DPNSError("DPNS domain document type not found".to_string()))?;

        let entropy = Bytes32::random_with_rng(&mut rng);

        let mut preorder_document = preorder_document_type
            .random_document_with_identifier_and_entropy(
                &mut rng,
                identity.id(),
                entropy,
                DocumentFieldFillType::FillIfNotRequired,
                DocumentFieldFillSize::AnyDocumentFillSize,
                &platform_version,
            )?;
        let mut domain_document = domain_document_type
            .random_document_with_identifier_and_entropy(
                &mut rng,
                identity.id(),
                entropy,
                DocumentFieldFillType::FillIfNotRequired,
                DocumentFieldFillSize::AnyDocumentFillSize,
                &platform_version,
            )?;

        let salt: [u8; 32] = rng.gen();
        let mut salted_domain_buffer: Vec<u8> = vec![];
        salted_domain_buffer.extend(salt);
        salted_domain_buffer.extend((convert_to_homograph_safe_chars(name) + ".dash").as_bytes());
        let salted_domain_hash = hash_double(salted_domain_buffer);

        preorder_document.set("saltedDomainHash", salted_domain_hash.into());
        domain_document.set("parentDomainName", "dash".into());
        domain_document.set("normalizedParentDomainName", "dash".into());
        domain_document.set("label", name.into());
        domain_document.set(
            "normalizedLabel",
            convert_to_homograph_safe_chars(name).into(),
        );
        domain_document.set("records.identity", domain_document.owner_id().into());
        domain_document.set("subdomainRules.allowSubdomains", false.into());
        domain_document.set("preorderSalt", salt.into());

        let identity_contract_nonce = match sdk
            .get_identity_contract_nonce(
                identity.id(),
                dpns_contract.id(),
                true,
                Some(PutSettings {
                    request_settings: RequestSettings::default(),
                    identity_nonce_stale_time_s: Some(0),
                    user_fee_increase: None,
                }),
            )
            .await
        {
            Ok(nonce) => nonce,
            Err(e) => return Err(Error::SdkError(e)),
        };

        // TODO this is used in strategy tests too. It should be a function.
        // Get signer from loaded_identity
        // Convert loaded_identity to SimpleSigner
        let identity_private_keys_lock = self.known_identities_private_keys.lock().await;
        let signer = {
            let mut new_signer = SimpleSigner::default();
            let Identity::V0(identity_v0) = &*identity;
            for (key_id, public_key) in &identity_v0.public_keys {
                let identity_key_tuple = (identity_v0.id, *key_id);
                if let Some(private_key_bytes) = identity_private_keys_lock.get(&identity_key_tuple)
                {
                    new_signer
                        .private_keys
                        .insert(public_key.clone(), private_key_bytes.clone());
                }
            }
            new_signer
        };
        drop(identity_private_keys_lock);

        let public_key =
            match identity.get_first_public_key_matching(
                Purpose::AUTHENTICATION,
                HashSet::from([SecurityLevel::CRITICAL]),
                HashSet::from([KeyType::ECDSA_SECP256K1, KeyType::BLS12_381]),
                false,
            ) {
                Some(key) => key,
                None => return Err(Error::DPNSError(
                    "Identity doesn't have an authentication key for signing document transitions"
                        .to_string(),
                )),
            };

        let preorder_transition =
            DocumentsBatchTransition::new_document_creation_transition_from_document(
                preorder_document.clone(),
                preorder_document_type,
                entropy.0,
                public_key,
                identity_contract_nonce,
                0,
                &signer,
                &platform_version,
                None,
                None,
                None,
            )?;

        let domain_transition =
            DocumentsBatchTransition::new_document_creation_transition_from_document(
                domain_document.clone(),
                domain_document_type,
                entropy.0,
                identity
                    .get_first_public_key_matching(
                        Purpose::AUTHENTICATION,
                        HashSet::from([SecurityLevel::CRITICAL]),
                        HashSet::from([KeyType::ECDSA_SECP256K1, KeyType::BLS12_381]),
                        false,
                    )
                    .expect("expected to get a signing key"),
                identity_contract_nonce + 1,
                0,
                &signer,
                &platform_version,
                None,
                None,
                None,
            )?;

        preorder_transition.broadcast(sdk).await?;

        let _preorder_document =
            match <dash_sdk::platform::Document as PutDocument<SimpleSigner>>::wait_for_response::<
                '_,
                '_,
                '_,
            >(
                &preorder_document,
                sdk,
                preorder_transition,
                dpns_contract.clone().into(),
            )
            .await
            {
                Ok(document) => document,
                Err(e) => {
                    return Err(Error::DPNSError(format!(
                        "Preorder document failed to process: {e}"
                    )));
                }
            };

        domain_transition.broadcast(sdk).await?;

        let _domain_document =
            match <dash_sdk::platform::Document as PutDocument<SimpleSigner>>::wait_for_response::<
                '_,
                '_,
                '_,
            >(
                &domain_document,
                sdk,
                domain_transition,
                dpns_contract.into(),
            )
            .await
            {
                Ok(document) => document,
                Err(e) => {
                    return Err(Error::DPNSError(format!(
                        "Domain document failed to process: {e}"
                    )));
                }
            };

        Ok(())
    }

    pub(crate) async fn refresh_loaded_identity<'s>(
        &'s self,
        sdk: &Sdk,
    ) -> Result<MappedMutexGuard<'s, Identity>, Error> {
        let mut loaded_identity = self.loaded_identity.lock().await;

        if let Some(identity) = loaded_identity.as_ref() {
            let refreshed_identity = Identity::fetch(sdk, identity.id()).await?;
            if let Some(refreshed_identity) = refreshed_identity {
                loaded_identity.replace(refreshed_identity.clone());

                let mut known_identities = self.known_identities.lock().await;
                known_identities
                    .entry(refreshed_identity.id())
                    .and_modify(|id| *id = refreshed_identity.clone())
                    .or_insert(refreshed_identity);
            }
        } else {
            return Err(Error::IdentityRefreshError(
                "No identity loaded".to_string(),
            ));
        }
        let identity_result =
            MutexGuard::map(loaded_identity, |x| x.as_mut().expect("assigned above"));
        Ok(identity_result)
    }

    pub(crate) async fn refresh_all_known_identities<'s>(
        &'s self,
        sdk: &Sdk,
    ) -> Result<MappedMutexGuard<'s, BTreeMap<Identifier, Identity>>, Error> {
        let mut known_identities = self.known_identities.lock().await;

        let mut identities_to_refresh = Vec::new();

        // Collect all known identity IDs to refresh
        for identity in known_identities.values() {
            identities_to_refresh.push(identity.id());
        }

        for identity_id in identities_to_refresh {
            if let Some(refreshed_identity) = Identity::fetch(sdk, identity_id).await? {
                known_identities
                    .entry(identity_id)
                    .and_modify(|id| *id = refreshed_identity.clone())
                    .or_insert(refreshed_identity);
            } else {
                tracing::error!("Failed to refresh identity with ID: {}", identity_id);
            }
        }

        let identity_result = MutexGuard::map(known_identities, |x| x);
        Ok(identity_result)
    }

    pub(crate) async fn refresh_loaded_identity_balance(&mut self, sdk: &Sdk) -> Result<(), Error> {
        if let Some(identity) = self.loaded_identity.blocking_lock().as_mut() {
            let balance = u64::fetch(
                sdk,
                GetIdentityBalanceRequest {
                    version: Some(get_identity_balance_request::Version::V0(
                        GetIdentityBalanceRequestV0 {
                            id: identity.id().to_vec(),
                            prove: true,
                        },
                    )),
                },
            )
            .await?;
            if let Some(balance) = balance {
                identity.set_balance(balance)
            }
        }
        Ok(())
    }

    pub(crate) async fn register_new_identity<'s>(
        &'s self,
        sdk: &Sdk,
        amount: u64,
    ) -> Result<MappedMutexGuard<'s, Identity>, Error> {
        // First we need to make the transaction from the wallet
        // We start by getting a lock on the wallet

        let mut loaded_wallet = self.loaded_wallet.lock().await;
        let Some(wallet) = loaded_wallet.as_mut() else {
            return Err(Error::IdentityRegistrationError(
                "No wallet loaded".to_string(),
            ));
        };

        //// Core steps

        let mut identity_asset_lock_private_key_in_creation = self
            .identity_asset_lock_private_key_in_creation
            .lock()
            .await;

        // We create the wallet registration transaction, this locks funds that we
        // can transfer from core to platform
        let (
            asset_lock_transaction,
            asset_lock_proof_private_key,
            maybe_asset_lock_proof,
            maybe_identity_info,
        ) = if let Some((
            asset_lock_transaction,
            asset_lock_proof_private_key,
            maybe_asset_lock_proof,
            maybe_identity,
        )) = identity_asset_lock_private_key_in_creation.as_ref()
        {
            (
                asset_lock_transaction.clone(),
                asset_lock_proof_private_key.clone(),
                maybe_asset_lock_proof.clone(),
                maybe_identity.clone(),
            )
        } else {
            let (asset_lock_transaction, asset_lock_proof_private_key) =
                wallet.asset_lock_transaction(None, amount)?;

            identity_asset_lock_private_key_in_creation.replace((
                asset_lock_transaction.clone(),
                asset_lock_proof_private_key,
                None,
                None,
            ));

            (
                asset_lock_transaction,
                asset_lock_proof_private_key,
                None,
                None,
            )
        };

        let asset_lock_proof = if let Some(asset_lock_proof) = maybe_asset_lock_proof {
            asset_lock_proof.clone()
        } else {
            let asset_lock = Self::broadcast_and_retrieve_asset_lock(
                sdk,
                &asset_lock_transaction,
                &wallet.receive_address(),
            )
            .await
            .map_err(|e| {
                Error::SdkExplainedError("broadcasting transaction failed".to_string(), e)
            })?;

            identity_asset_lock_private_key_in_creation.replace((
                asset_lock_transaction.clone(),
                asset_lock_proof_private_key,
                Some(asset_lock.clone()),
                None,
            ));

            asset_lock
        };

        //// Platform steps

        let (identity, keys): (Identity, BTreeMap<IdentityPublicKey, Vec<u8>>) =
            if let Some(identity_info) = maybe_identity_info {
                identity_info.clone()
            } else {
                let mut std_rng = StdRng::from_entropy();
                // Create a random identity with master key
                let (mut identity, mut keys): (Identity, BTreeMap<IdentityPublicKey, Vec<u8>>) =
                    Identity::random_identity_with_main_keys_with_private_key(
                        2,
                        &mut std_rng,
                        sdk.version(),
                    )?;

                // Add a critical key
                let (critical_key, critical_private_key) =
                    IdentityPublicKey::random_ecdsa_critical_level_authentication_key(
                        2,
                        None,
                        sdk.version(),
                    )?;
                identity.add_public_key(critical_key.clone());
                keys.insert(critical_key, critical_private_key);

                // Add a key for transfers
                let (transfer_key, transfer_private_key) =
                    IdentityPublicKey::random_key_with_known_attributes(
                        3,
                        &mut std_rng,
                        KeyPurpose::TRANSFER,
                        KeySecurityLevel::CRITICAL,
                        KeyType::ECDSA_SECP256K1,
                        None,
                        sdk.version(),
                    )?;
                identity.add_public_key(transfer_key.clone());
                keys.insert(transfer_key, transfer_private_key);

                identity.set_id(
                    asset_lock_proof
                        .create_identifier()
                        .expect("expected to create an identifier"),
                );

                identity_asset_lock_private_key_in_creation.replace((
                    asset_lock_transaction.clone(),
                    asset_lock_proof_private_key,
                    Some(asset_lock_proof.clone()),
                    Some((identity.clone(), keys.clone())),
                ));

                (identity, keys)
            };

        let mut signer = SimpleSigner::default();

        signer.add_keys(keys.clone());

        let updated_identity = identity
            .put_to_platform_and_wait_for_response(
                sdk,
                asset_lock_proof.clone(),
                &asset_lock_proof_private_key,
                &signer,
            )
            .await?;

        if updated_identity.id() != identity.id() {
            panic!("identity ids don't match");
        }

        // Log the identity ID and the private keys to a file
        let _ = log_identity_keys(&identity, &keys)
            .map_err(|e| tracing::error!("Failed to log private keys: {e}"));

        let mut loaded_identity = self.loaded_identity.lock().await;

        loaded_identity.replace(identity.clone());
        let identity_result =
            MutexGuard::map(loaded_identity, |x| x.as_mut().expect("assigned above"));

        let keys = identity_asset_lock_private_key_in_creation
            .take()
            .expect("expected something to be in creation")
            .3
            .expect("expected an identity")
            .1
            .into_iter()
            .map(|(key, private_key)| ((identity.id(), key.id()), private_key));

        let mut identity_private_keys = self.known_identities_private_keys.lock().await;

        identity_private_keys.extend(keys);

        let mut known_identities_lock = self.known_identities.lock().await;
        known_identities_lock.insert(identity.id(), identity);

        Ok(identity_result)
    }

    pub(crate) async fn top_up_identity<'s>(
        &'s self,
        sdk: &Sdk,
        amount: u64,
    ) -> Result<MappedMutexGuard<'s, Identity>, Error> {
        // First we need to make the transaction from the wallet
        // We start by getting a lock on the wallet

        let mut loaded_wallet = self.loaded_wallet.lock().await;
        let Some(wallet) = loaded_wallet.as_mut() else {
            return Err(Error::IdentityRegistrationError(
                "No wallet loaded".to_string(),
            ));
        };

        let mut identity_lock = self.loaded_identity.lock().await;

        let Some(identity) = identity_lock.as_mut() else {
            return Err(Error::IdentityTopUpError("No identity loaded".to_string()));
        };

        //// Core steps

        let mut identity_asset_lock_private_key_in_top_up =
            self.identity_asset_lock_private_key_in_top_up.lock().await;

        // We create the wallet registration transaction, this locks funds that we
        // can transfer from core to platform
        let (asset_lock_transaction, asset_lock_proof_private_key, maybe_asset_lock_proof) =
            if let Some((
                asset_lock_transaction,
                asset_lock_proof_private_key,
                maybe_asset_lock_proof,
            )) = identity_asset_lock_private_key_in_top_up.as_ref()
            {
                (
                    asset_lock_transaction.clone(),
                    asset_lock_proof_private_key.clone(),
                    maybe_asset_lock_proof.clone(),
                )
            } else {
                let (asset_lock_transaction, asset_lock_proof_private_key) =
                    wallet.asset_lock_transaction(None, amount)?;

                identity_asset_lock_private_key_in_top_up.replace((
                    asset_lock_transaction.clone(),
                    asset_lock_proof_private_key,
                    None,
                ));

                (asset_lock_transaction, asset_lock_proof_private_key, None)
            };

        let asset_lock_proof = if let Some(asset_lock_proof) = maybe_asset_lock_proof {
            asset_lock_proof.clone()
        } else {
            let asset_lock = Self::broadcast_and_retrieve_asset_lock(
                sdk,
                &asset_lock_transaction,
                &wallet.receive_address(),
            )
            .await
            .map_err(|e| {
                Error::SdkExplainedError("error broadcasting transaction".to_string(), e)
            })?;

            identity_asset_lock_private_key_in_top_up.replace((
                asset_lock_transaction.clone(),
                asset_lock_proof_private_key,
                Some(asset_lock.clone()),
            ));

            asset_lock
        };

        //// Platform steps

        match identity
            .top_up_identity(
                sdk,
                asset_lock_proof.clone(),
                &asset_lock_proof_private_key,
                None,
            )
            .await
        {
            Ok(updated_identity_balance) => {
                identity.set_balance(updated_identity_balance);
            }
            Err(dash_sdk::Error::DapiClientError(error_string)) => {
                //todo in the future, errors should be proved with a proof, even from tenderdash

                if error_string.contains("state transition already in chain")
                    || error_string.contains("already completely used")
                {
                    // This state transition already existed
                    tracing::info!("we are starting over as the previous top up already existed");
                    let (new_asset_lock_transaction, new_asset_lock_proof_private_key) =
                        wallet.asset_lock_transaction(None, amount)?;

                    identity_asset_lock_private_key_in_top_up.replace((
                        new_asset_lock_transaction.clone(),
                        new_asset_lock_proof_private_key,
                        None,
                    ));

                    let new_asset_lock_proof = Self::broadcast_and_retrieve_asset_lock(
                        sdk,
                        &new_asset_lock_transaction,
                        &wallet.receive_address(),
                    )
                    .await
                    .map_err(|e| {
                        Error::SdkExplainedError("error broadcasting transaction".to_string(), e)
                    })?;

                    identity_asset_lock_private_key_in_top_up.replace((
                        new_asset_lock_transaction.clone(),
                        new_asset_lock_proof_private_key,
                        Some(new_asset_lock_proof.clone()),
                    ));

                    identity
                        .top_up_identity(
                            sdk,
                            new_asset_lock_proof.clone(),
                            &new_asset_lock_proof_private_key,
                            None,
                        )
                        .await?;
                } else {
                    return Err(dash_sdk::Error::DapiClientError(error_string).into());
                }
            }
            Err(e) => return Err(e.into()),
        }

        identity_asset_lock_private_key_in_top_up.take(); // clear the top up

        Ok(MutexGuard::map(identity_lock, |identity| {
            identity.as_mut().expect("checked above")
        })) // TODO too long above, better to refactor this one
    }

    pub(crate) async fn withdraw_from_identity<'s>(
        &'s self,
        sdk: &Sdk,
        amount: u64,
    ) -> Result<MappedMutexGuard<'s, Identity>, Error> {
        // First we need to make the transaction from the wallet
        // We start by getting a lock on the wallet

        let mut loaded_wallet = self.loaded_wallet.lock().await;
        let Some(wallet) = loaded_wallet.as_mut() else {
            return Err(Error::IdentityRegistrationError(
                "No wallet loaded".to_string(),
            ));
        };

        let new_receive_address = wallet.receive_address();

        let mut identity_lock = self.loaded_identity.lock().await;
        let Some(identity) = identity_lock.as_mut() else {
            return Err(Error::IdentityTopUpError("No identity loaded".to_string()));
        };

        let identity_public_key = identity
            .get_first_public_key_matching(
                KeyPurpose::TRANSFER,
                KeySecurityLevel::full_range().into(),
                KeyType::all_key_types().into(),
                false,
            )
            .ok_or(Error::IdentityWithdrawalError(
                "no withdrawal public key".to_string(),
            ))?;

        let loaded_identity_private_keys = self.known_identities_private_keys.lock().await;
        let Some(private_key) =
            loaded_identity_private_keys.get(&(identity.id(), identity_public_key.id()))
        else {
            return Err(Error::IdentityTopUpError(
                "No private key for withdrawal".to_string(),
            ));
        };

        let mut signer = SimpleSigner::default();

        signer.add_key(identity_public_key.clone(), private_key.to_vec());

        //// Platform steps

        let updated_identity_balance = identity
            .withdraw(sdk, new_receive_address, amount, None, None, signer, None)
            .await?;

        identity.set_balance(updated_identity_balance);

        Ok(MutexGuard::map(identity_lock, |identity| {
            identity.as_mut().expect("checked above")
        })) // TODO
    }

    pub(crate) async fn broadcast_and_retrieve_asset_lock(
        sdk: &Sdk,
        asset_lock_transaction: &Transaction,
        address: &Address,
    ) -> Result<AssetLockProof, dash_sdk::Error> {
        let _span = tracing::debug_span!(
            "broadcast_and_retrieve_asset_lock",
            transaction_id = asset_lock_transaction.txid().to_string(),
        )
        .entered();

        let block_hash = sdk
            .execute(GetBlockchainStatusRequest {}, RequestSettings::default())
            .await?
            .chain
            .map(|chain| chain.best_block_hash)
            .ok_or_else(|| dash_sdk::Error::DapiClientError("missing `chain` field".to_owned()))?;

        tracing::debug!(
            "starting the stream from the tip block hash {}",
            hex::encode(&block_hash)
        );

        let mut asset_lock_stream = sdk
            .start_instant_send_lock_stream(block_hash, address)
            .await?;

        tracing::debug!("stream is started");

        // we need to broadcast the transaction to core
        let request = BroadcastTransactionRequest {
            transaction: asset_lock_transaction.serialize(), /* transaction but how to encode it
                                                              * as bytes?, */
            allow_high_fees: false,
            bypass_limits: false,
        };

        tracing::debug!("broadcast the transaction");

        match sdk.execute(request, RequestSettings::default()).await {
            Ok(_) => tracing::debug!("transaction is successfully broadcasted"),
            Err(error) if error.to_string().contains("AlreadyExists") => {
                // Transaction is already broadcasted. We need to restart the stream from a
                // block when it was mined

                tracing::warn!("transaction is already broadcasted");

                let GetTransactionResponse { block_hash, .. } = sdk
                    .execute(
                        GetTransactionRequest {
                            id: asset_lock_transaction.txid().to_string(),
                        },
                        RequestSettings::default(),
                    )
                    .await?;

                tracing::debug!(
                    "restarting the stream from the transaction minded block hash {}",
                    hex::encode(&block_hash)
                );

                asset_lock_stream = sdk
                    .start_instant_send_lock_stream(block_hash, address)
                    .await?;

                tracing::debug!("stream is started");
            }
            Err(error) => {
                tracing::error!("transaction broadcast failed: {error}");

                return Err(error.into());
            }
        };

        tracing::debug!("waiting for asset lock proof");

        sdk.wait_for_asset_lock_proof_for_transaction(
            asset_lock_stream,
            asset_lock_transaction,
            Some(Duration::from_secs(4 * 60)),
        )
        .await
    }

    pub async fn retrieve_asset_lock_proof(
        sdk: &Sdk,
        wallet: &mut Wallet,
        amount: u64,
    ) -> Result<(AssetLockProof, PrivateKey), Error> {
        // Create the wallet registration transaction
        let (asset_lock_transaction, asset_lock_proof_private_key) =
            wallet.asset_lock_transaction(None, amount).map_err(|e| {
                Error::WalletError(WalletError::Insight(InsightError(format!(
                    "Wallet transaction error: {}",
                    e
                ))))
            })?;

        // Broadcast the transaction and retrieve the asset lock proof
        match Self::broadcast_and_retrieve_asset_lock(
            sdk,
            &asset_lock_transaction,
            &wallet.receive_address(),
        )
        .await
        {
            Ok(proof) => Ok((proof, asset_lock_proof_private_key)),
            Err(e) => Err(Error::SdkError(e)),
        }
    }

    pub async fn add_identity_with_private_keys_as_strings<'s>(
        &self,
        identity_id: &Identifier,
        private_keys_as_strings: &Vec<String>,
        sdk: &Sdk,
    ) -> Result<(), WalletError> {
        let private_keys = private_keys_as_strings
            .iter()
            .map(|private_key| match private_key.len() {
                64 => {
                    // hex
                    let bytes = match hex::decode(private_key) {
                        Ok(bytes) => bytes,
                        Err(_) => {
                            return Err(WalletError::Custom("Failed to decode hex".to_string()))
                        }
                    };
<<<<<<< HEAD
                    match PrivateKey::from_slice(bytes.as_slice(), Network::Dash) {
=======
                    let network = Config::load().core_network();
                    match PrivateKey::from_slice(bytes.as_slice(), network) {
>>>>>>> 2d77211f
                        Ok(key) => Ok(key),
                        Err(_) => {
                            return Err(WalletError::Custom("Expected private key".to_string()))
                        }
                    }
                }
                51 | 52 => {
                    // wif
                    match PrivateKey::from_wif(private_key) {
                        Ok(key) => Ok(key),
                        Err(_) => return Err(WalletError::Custom("Expected WIF key".to_string())),
                    }
                }
                _ => {
                    return Err(WalletError::Custom(
                        "Private key can't be decoded from hex or wif".to_string(),
                    ));
                }
            })
            .collect::<Result<Vec<_>, _>>()?;
        Self::add_identity_with_private_keys(&self, identity_id, private_keys, sdk).await
    }

    pub async fn add_identity_with_private_keys<'s>(
        &self,
        identity_id: &Identifier,
        private_keys: Vec<PrivateKey>,
        sdk: &Sdk,
    ) -> Result<(), WalletError> {
        let identity_fetch_result = Identity::fetch(sdk, *identity_id).await;
        let identity = match identity_fetch_result {
            Ok(Some(identity)) => identity,
            Ok(None) => {
                return Err(WalletError::Custom(
                    "No identity found with that ID".to_string(),
                ));
            }
            Err(e) => {
                return Err(WalletError::Custom(format!(
                    "Error fetching identity: {}",
                    e
                )));
            }
        };

        let mut loaded_identity_lock = self.loaded_identity.lock().await;
        *loaded_identity_lock = Some(identity.clone());

        let mut identity_private_keys_map_lock = self.known_identities_private_keys.lock().await;

        for private_key in private_keys.iter() {
            let secp = Secp256k1::new();
            let public_key_hash = private_key.public_key(&secp).pubkey_hash();
            let key_id = identity
                .public_keys()
                .iter()
                .filter_map(|(key_id, identity_public_key)| {
                    (identity_public_key
                        .public_key_hash()
                        .expect("Expected to get public key hash from public key")
                        == public_key_hash.to_byte_array())
                    .then_some(key_id)
                })
                .next();

            if let Some(key_id) = key_id {
                identity_private_keys_map_lock
                    .insert((*identity_id, *key_id), private_key.to_bytes().to_vec());
            } else {
                return Err(WalletError::Custom(
                    "Public key hash derived from input private key does not match any identity public key".to_string(),
                ));
            }
        }

        Ok(())
    }
}

async fn add_identity_key<'a>(
    sdk: &Sdk,
    mut loaded_identity: MappedMutexGuard<'a, Identity>,
    mut identity_private_keys: MutexGuard<'a, IdentityPrivateKeysMap>,
    key_type: KeyType,
    security_level: KeySecurityLevel,
    purpose: KeyPurpose,
) -> Result<AppStateUpdate<'a>, String> {
    let mut rng = StdRng::from_entropy();
    let platform_version = sdk.version();

    let (public_key, private_key) = key_type
        .random_public_and_private_key_data(&mut rng, &platform_version)
        .map_err(|e| format!("Cannot generate key pair: {e}"))?;
    let identity_public_key: IdentityPublicKey = IdentityPublicKeyV0 {
        id: loaded_identity.get_public_key_max_id() + 1,
        purpose,
        security_level,
        contract_bounds: None,
        key_type,
        read_only: false,
        data: public_key.into(),
        disabled_at: None,
    }
    .into();

    let (master_public_key_id, master_public_key) = loaded_identity
        .public_keys()
        .iter()
        .find(|(_, key)| key.security_level() == KeySecurityLevel::MASTER)
        .ok_or_else(|| "No master key found for identity".to_owned())?;
    let master_private_key = identity_private_keys
        .get(&(loaded_identity.id(), *master_public_key_id))
        .ok_or_else(|| "Master private key not found".to_owned())?;

    let mut signer = SimpleSigner::default();
    signer.add_key(master_public_key.clone(), master_private_key.to_vec());
    signer.add_key(identity_public_key.clone(), private_key.clone());

    let mut identity_updated = loaded_identity.clone();
    identity_updated.bump_revision();

    let new_identity_nonce = sdk
        .get_identity_nonce(identity_updated.id(), true, None)
        .await
        .map_err(|e| format!("Can't get new identity nonce: {e}"))?;

    let identity_update_transition = IdentityUpdateTransitionV0::try_from_identity_with_signer(
        &identity_updated,
        master_public_key_id,
        vec![Into::<IdentityPublicKeyInCreationV0>::into(identity_public_key.clone()).into()],
        Vec::new(),
        new_identity_nonce,
        0,
        &signer,
        &platform_version,
        None,
    )
    .map_err(|e| format!("Unable to create state transition: {e}"))?;

    let StateTransitionProofResult::VerifiedPartialIdentity(PartialIdentity {
        loaded_public_keys,
        balance: Some(balance),
        revision: Some(revision),
        ..
    }) = identity_update_transition
        .broadcast_and_wait(sdk, None)
        .await
        .map_err(|e| format!("Error broadcasting identity update transition: {e}"))?
    else {
        return Err(format!("Cannot verify identity update transition proof"));
    };

    loaded_identity.set_balance(balance);
    loaded_identity.set_revision(revision);
    loaded_identity.set_public_keys(loaded_public_keys);

    identity_private_keys.insert(
        (loaded_identity.id(), identity_public_key.id()),
        private_key.clone(),
    );

    // Log the newly added key
    let mut keys_to_log = BTreeMap::new();
    keys_to_log.insert(identity_public_key.clone(), private_key);
    log_identity_keys(&loaded_identity, &keys_to_log)
        .map_err(|e| format!("Failed to log identity keys: {e}"))?;

    Ok(AppStateUpdate::LoadedIdentity(loaded_identity))
}

fn log_identity_keys(
    identity: &Identity,
    keys: &BTreeMap<IdentityPublicKey, Vec<u8>>,
) -> std::io::Result<()> {
    // Open the log file in append mode
    let mut file = OpenOptions::new()
        .append(true)
        .create(true)
        .open("supporting_files/new_identity_private_keys.log")?;

    // Get the current date and time
    let now = Utc::now().to_rfc3339();

    // Log each key in the identity
    for (key, private_key) in keys {
        writeln!(
            file,
            "{}, Identity ID: {}, Public Key: {} ({}), Private Key: {:x?}",
            now,
            identity.id(),
            key.id(),
            key.purpose(),
            hex::encode(private_key)
        )?;
    }

    Ok(())
}<|MERGE_RESOLUTION|>--- conflicted
+++ resolved
@@ -1516,12 +1516,8 @@
                             return Err(WalletError::Custom("Failed to decode hex".to_string()))
                         }
                     };
-<<<<<<< HEAD
-                    match PrivateKey::from_slice(bytes.as_slice(), Network::Dash) {
-=======
                     let network = Config::load().core_network();
                     match PrivateKey::from_slice(bytes.as_slice(), network) {
->>>>>>> 2d77211f
                         Ok(key) => Ok(key),
                         Err(_) => {
                             return Err(WalletError::Custom("Expected private key".to_string()))
