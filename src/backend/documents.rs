use dash_sdk::platform::transition::vote::PutVote;
use std::{
    collections::{BTreeMap, HashMap, HashSet},
    iter,
    sync::Arc,
    time::{SystemTime, UNIX_EPOCH},
};

use dash_sdk::{
    platform::{
        transition::{
            purchase_document::PurchaseDocument, put_document::PutDocument,
            transfer_document::TransferDocument, update_price_of_document::UpdatePriceOfDocument,
        },
        DocumentQuery, FetchMany,
    },
    Sdk,
};
use dpp::{
    data_contract::{
        accessors::v0::DataContractV0Getters,
        document_type::{
            accessors::DocumentTypeV0Getters,
            methods::DocumentTypeV0Methods,
            random_document::{CreateRandomDocument, DocumentFieldFillSize, DocumentFieldFillType},
            DocumentType,
        },
    },
    document::{
        property_names::{
            CREATED_AT, CREATED_AT_BLOCK_HEIGHT, CREATED_AT_CORE_BLOCK_HEIGHT, UPDATED_AT,
            UPDATED_AT_BLOCK_HEIGHT, UPDATED_AT_CORE_BLOCK_HEIGHT,
        },
        Document, DocumentV0, DocumentV0Getters, DocumentV0Setters, INITIAL_REVISION,
    },
    fee::Credits,
    identifier::Identifier,
    identity::{
        accessors::IdentityGettersV0,
        identity_public_key::accessors::v0::IdentityPublicKeyGettersV0, KeyType, Purpose,
        SecurityLevel,
    },
    platform_value::{btreemap_extensions::BTreeValueMapHelper, string_encoding::Encoding, Value},
    prelude::{DataContract, Identity, IdentityPublicKey},
    voting::{
        contender_structs::ContenderWithSerializedDocument,
        vote_choices::resource_vote_choice::ResourceVoteChoice,
        vote_polls::{
            contested_document_resource_vote_poll::ContestedDocumentResourceVotePoll, VotePoll,
        },
        votes::{resource_vote::ResourceVote, Vote},
    },
};
use drive::query::{
    vote_poll_vote_state_query::{
        ContestedDocumentVotePollDriveQuery, ContestedDocumentVotePollDriveQueryResultType,
    },
    vote_polls_by_document_type_query::VotePollsByDocumentTypeQuery,
};
use drive_proof_verifier::types::ContestedResource;

use futures::{stream::FuturesUnordered, Future, StreamExt};
use rand::{prelude::StdRng, Rng, SeedableRng};
use simple_signer::signer::SimpleSigner;

use super::{state::IdentityPrivateKeysMap, AppStateUpdate, CompletedTaskPayload};
use crate::backend::{error::Error, AppState, BackendEvent, Task};

#[derive(Debug, Clone)]
pub(crate) enum DocumentTask {
    QueryDocuments(DocumentQuery),
    BroadcastRandomDocuments {
        data_contract_name: String,
        document_type_name: String,
        count: u16,
    },
    QueryContestedResources(DataContract, DocumentType),
    QueryDocumentsAndContestedResources {
        document_query: DocumentQuery,
        data_contract: DataContract,
        document_type: DocumentType,
    },
    QueryVoteContenders(String, Vec<Value>, String, Identifier),
    VoteOnContestedResource(VotePoll, ResourceVoteChoice),
    BroadcastDocument {
        data_contract_name: String,
        document_type_name: String,
        properties: HashMap<String, String>,
    },
    PurchaseDocument {
        data_contract: DataContract,
        document_type: DocumentType,
        document: Document,
    },
    SetDocumentPrice {
        amount: u64,
        data_contract: DataContract,
        document_type: DocumentType,
        document: Document,
    },
    TransferDocument {
        recipient_address: String,
        data_contract: DataContract,
        document_type: DocumentType,
        document: Document,
    },
}

impl AppState {
    pub(super) async fn run_document_task<'s>(
        &'s self,
        sdk: &Sdk,
        task: DocumentTask,
    ) -> BackendEvent<'s> {
        match &task {
            DocumentTask::QueryDocuments(document_query) => {
                let execution_result = Document::fetch_many(&sdk, document_query.clone())
                    .await
                    .map(CompletedTaskPayload::Documents)
                    .map_err(|e| e.to_string());
                BackendEvent::TaskCompleted {
                    task: Task::Document(task),
                    execution_result,
                }
            }
            DocumentTask::BroadcastRandomDocuments {
                data_contract_name,
                document_type_name,
                count,
            } => {
                let broadcast_stats = {
                    let data_contracts_lock = self.known_contracts.lock().await;
                    let Some(data_contract) = data_contracts_lock.get(data_contract_name) else {
                        return BackendEvent::TaskCompleted {
                            task: Task::Document(task),
                            execution_result: Err("Data contract not found".to_owned()),
                        };
                    };
                    let loaded_identity_lock = self.loaded_identity.lock().await;
                    let Some(identity) = loaded_identity_lock.as_ref() else {
                        return BackendEvent::TaskCompleted {
                            task: Task::Document(task),
                            execution_result: Err("No loaded identity".to_owned()),
                        };
                    };
                    let identity_private_keys_lock =
                        self.known_identities_private_keys.lock().await;
                    let Ok(document_type) =
                        data_contract.document_type_cloned_for_name(&document_type_name)
                    else {
                        return BackendEvent::TaskCompleted {
                            task: Task::Document(task),
                            execution_result: Err("Document type not found".to_owned()),
                        };
                    };

                    broadcast_random_documents(
                        sdk,
                        identity,
                        &identity_private_keys_lock,
                        data_contract,
                        &document_type,
                        *count,
                    )
                    .await
                };

                match broadcast_stats {
                    Ok(stats) => match self.refresh_identity(sdk).await {
                        Ok(updated_identity) => BackendEvent::TaskCompletedStateChange {
                            task: Task::Document(task),
                            execution_result: Ok(CompletedTaskPayload::String(
                                stats.info_display(),
                            )),
                            app_state_update: AppStateUpdate::LoadedIdentity(updated_identity),
                        },
                        Err(_) => BackendEvent::TaskCompletedStateChange {
                            task: Task::Document(task),
                            execution_result: Ok(CompletedTaskPayload::String(
                                stats.info_display(),
                            )),
                            app_state_update: AppStateUpdate::FailedToRefreshIdentity,
                        },
                    },
                    Err(e) => {
                        return BackendEvent::TaskCompleted {
                            task: Task::Document(task),
                            execution_result: Err(format!(
                                "Unable to start broadcasting: {}",
                                e.to_string()
                            )),
                        }
                    }
                }
            }
            DocumentTask::BroadcastDocument {
                data_contract_name,
                document_type_name,
                properties: properties_strings,
            } => {
                // Get the data contract
                let known_contracts_lock = self.known_contracts.lock().await;
                let data_contract = match known_contracts_lock.get(data_contract_name) {
                    Some(contract) => contract,
                    None => {
                        return BackendEvent::TaskCompleted {
                            task: Task::Document(task),
                            execution_result: Err(
                                "Data contract not found in TUI known contracts".to_string()
                            ),
                        }
                    }
                };
                let data_contract_arc = Arc::new(data_contract.clone());

                // Get the document type
                let document_type = match data_contract.document_types().get(document_type_name) {
                    Some(doc_type) => doc_type,
                    None => {
                        return BackendEvent::TaskCompleted {
                            task: Task::Document(task),
                            execution_result: Err(
                                "Document type name not found in data contract".to_string()
                            ),
                        }
                    }
                };

                // Get the identity public key
                let loaded_identity_lock = self.loaded_identity.lock().await;
                let loaded_identity = match loaded_identity_lock.as_ref() {
                    Some(identity) => identity,
                    None => {
                        return BackendEvent::TaskCompleted {
                            task: Task::Document(task),
                            execution_result: Err("No identity loaded".to_string()),
                        }
                    }
                };
                let identity_public_key = match loaded_identity.get_first_public_key_matching(
                    Purpose::AUTHENTICATION,
                    HashSet::from([document_type.security_level_requirement()]),
                    HashSet::from([KeyType::ECDSA_SECP256K1, KeyType::BLS12_381]),
                    false
                ) {
                    Some(key) => key,
                    None => {
                        return BackendEvent::TaskCompleted {
                            task: Task::Document(task),
                            execution_result: Err("Loaded identity does not have a public key matching the criteria for document broadcasts".to_string()),
                        }
                    }
                };

                // Get signer from loaded identity
                let mut signer = SimpleSigner::default();
                let Identity::V0(identity_v0) = loaded_identity;
                let identity_private_keys_lock = self.known_identities_private_keys.lock().await;
                for (key_id, public_key) in &identity_v0.public_keys {
                    let identity_key_tuple = (identity_v0.id, *key_id);
                    if let Some(private_key_bytes) =
                        identity_private_keys_lock.get(&identity_key_tuple)
                    {
                        signer
                            .private_keys
                            .insert(public_key.clone(), private_key_bytes.clone());
                    }
                }
                drop(identity_private_keys_lock);

                // Get the state transition entropy
                let mut rng = StdRng::from_entropy();
                let document_state_transition_entropy: [u8; 32] = rng.gen();

                // Now gather all the parameters to create a document
                // For this I am copying the logic from DocumentTypeV0::random_document_with_params()

                let id = Document::generate_document_id_v0(
                    &data_contract.id(),
                    &loaded_identity.id(),
                    &document_type_name.as_str(),
                    document_state_transition_entropy.as_slice(),
                );

                let DocumentType::V0(document_type_v0) = document_type;
                let revision = if document_type_v0.requires_revision() {
                    Some(INITIAL_REVISION)
                } else {
                    None
                };

                let created_at = if document_type_v0.required_fields().contains(CREATED_AT) {
                    let now = SystemTime::now();
                    let duration_since_epoch =
                        now.duration_since(UNIX_EPOCH).expect("Time went backwards");
                    let milliseconds = duration_since_epoch.as_millis() as u64;
                    Some(milliseconds)
                } else {
                    None
                };

                let updated_at = if document_type_v0.required_fields().contains(UPDATED_AT) {
                    let now = SystemTime::now();
                    let duration_since_epoch =
                        now.duration_since(UNIX_EPOCH).expect("Time went backwards");
                    let milliseconds = duration_since_epoch.as_millis() as u64;
                    Some(milliseconds)
                } else {
                    None
                };

                let created_at_block_height = if document_type_v0
                    .required_fields()
                    .contains(CREATED_AT_BLOCK_HEIGHT)
                {
                    Some(0)
                } else {
                    None
                };

                let updated_at_block_height = if document_type_v0
                    .required_fields()
                    .contains(UPDATED_AT_BLOCK_HEIGHT)
                {
                    Some(0)
                } else {
                    None
                };

                let created_at_core_block_height = if document_type_v0
                    .required_fields()
                    .contains(CREATED_AT_CORE_BLOCK_HEIGHT)
                {
                    Some(0)
                } else {
                    None
                };

                let updated_at_core_block_height = if document_type_v0
                    .required_fields()
                    .contains(UPDATED_AT_CORE_BLOCK_HEIGHT)
                {
                    Some(0)
                } else {
                    None
                };

                let mut properties: BTreeMap<String, Value> = BTreeMap::new();
                let _ = properties_strings.iter().map(|(k, v)| {
                    // If the value is meant to be a number, try to convert it and insert, otherwise insert as a string
                    if let Ok(number) = Value::from(v).to_integer_broad_conversion() {
                        properties.insert(k.clone(), number);
                    } else {
                        let value = Value::Text(v.to_string());
                        properties.insert(k.clone(), value);
                    }
                });

                let document: Document = Document::V0(DocumentV0 {
                    id,
                    properties: properties.clone(),
                    owner_id: loaded_identity.id(),
                    revision,
                    created_at,
                    updated_at,
                    transferred_at: None,
                    created_at_block_height,
                    updated_at_block_height,
                    transferred_at_block_height: None,
                    created_at_core_block_height,
                    updated_at_core_block_height,
                    transferred_at_core_block_height: None,
                });

                tracing::info!("Document: {:?}", document);

                match document
                    .put_to_platform_and_wait_for_response(
                        sdk,
                        document_type.clone(),
                        document_state_transition_entropy,
                        identity_public_key.clone(),
                        data_contract_arc,
                        &signer,
                    )
                    .await
                {
                    Ok(document) => BackendEvent::TaskCompleted {
                        task: Task::Document(task),
                        execution_result: Ok(format!(
                            "Successfully broadcasted document with id {}",
                            document.id().to_string(Encoding::Base58)
                        )
                        .into()),
                    },
                    Err(e) => BackendEvent::TaskCompleted {
                        task: Task::Document(task),
                        execution_result: Err(format!("Failed to broadcast document: {}", e).into()),
                    },
                };
                BackendEvent::None
            }
            DocumentTask::PurchaseDocument {
                data_contract,
                document_type,
                document,
            } => {
                if let Some(loaded_identity) = self.loaded_identity.lock().await.as_ref() {
                    if let Some(public_key) = loaded_identity.get_first_public_key_matching(
                        Purpose::AUTHENTICATION,
                        HashSet::from([SecurityLevel::CRITICAL]),
                        HashSet::from([KeyType::ECDSA_SECP256K1, KeyType::BLS12_381]),
                        false,
                    ) {
                        let price = match document
                            .properties()
                            .get_optional_integer::<Credits>("$price")
                        {
                            Ok(price) => {
                                if let Some(price) = price {
                                    price
                                } else {
                                    // no price set
                                    tracing::error!("Document is not for sale");
                                    return BackendEvent::TaskCompleted {
                                        task: Task::Document(task),
                                        execution_result: Err(format!("Document is not for sale")),
                                    };
                                }
                            }
                            Err(e) => {
                                // no optional price field found
                                return BackendEvent::TaskCompleted {
                                    task: Task::Document(task),
                                    execution_result: Err(format!(
                                        "No price field found in the document: {e}",
                                    )),
                                };
                            }
                        };

                        // Get signer from loaded_identity
                        let identity_private_keys_lock =
                            self.known_identities_private_keys.lock().await;
                        let mut signer = SimpleSigner::default();
                        let Identity::V0(identity_v0) = loaded_identity;
                        for (key_id, public_key) in &identity_v0.public_keys {
                            let identity_key_tuple = (identity_v0.id, *key_id);
                            if let Some(private_key_bytes) =
                                identity_private_keys_lock.get(&identity_key_tuple)
                            {
                                signer
                                    .private_keys
                                    .insert(public_key.clone(), private_key_bytes.clone());
                            }
                        }
                        drop(identity_private_keys_lock);

                        let data_contract_arc = Arc::new(data_contract.clone());

                        let mut new_document = document.clone();
                        new_document.bump_revision();

                        match new_document
                            .purchase_document_and_wait_for_response(
                                price,
                                sdk,
                                document_type.clone(),
                                loaded_identity.id(),
                                public_key.clone(),
                                data_contract_arc,
                                &signer,
                            )
                            .await
                        {
                            Ok(document) => match self.refresh_identity(sdk).await {
                                Ok(updated_identity) => BackendEvent::TaskCompletedStateChange {
                                    task: Task::Document(task),
                                    execution_result: Ok(format!(
                                        "Successfully purchased document with id {}",
                                        document.id().to_string(
                                            dpp::platform_value::string_encoding::Encoding::Base58
                                        )
                                    )
                                    .into()),
                                    app_state_update: AppStateUpdate::LoadedIdentity(
                                        updated_identity,
                                    ),
                                },
                                Err(_) => BackendEvent::TaskCompletedStateChange {
                                    task: Task::Document(task),
                                    execution_result: Ok(format!(
                                        "Successfully purchased document with id {} but failed to refresh identity balance after",
                                        document.id().to_string(
                                            dpp::platform_value::string_encoding::Encoding::Base58
                                        )
                                    )
                                    .into()),
                                    app_state_update: AppStateUpdate::FailedToRefreshIdentity,
                                }
                            },
                            Err(e) => {
                                tracing::error!(
                                    "Error from purchase_document_and_wait_for_response: {}",
                                    e.to_string()
                                );
                                BackendEvent::TaskCompleted {
                                    task: Task::Document(task),
                                    execution_result: Err(format!(
                                        "Error from purchase_document_and_wait_for_response: {}",
                                        e.to_string()
                                    )),
                                }
                            }
                        }
                    } else {
                        // no matching key
                        BackendEvent::TaskCompleted {
                            task: Task::Document(task),
                            execution_result: Err(format!(
                                "No key suitable for purchasing documents in the loaded identity"
                            )),
                        }
                    }
                } else {
                    // no loaded identity
                    BackendEvent::TaskCompleted {
                        task: Task::Document(task),
                        execution_result: Err(format!(
                            "No loaded identity for purchasing documents"
                        )),
                    }
                }
            }
            DocumentTask::SetDocumentPrice {
                amount,
                data_contract,
                document_type,
                document,
            } => {
                if let Some(loaded_identity) = self.loaded_identity.lock().await.as_ref() {
                    if let Some(public_key) = loaded_identity.get_first_public_key_matching(
                        Purpose::AUTHENTICATION,
                        HashSet::from([SecurityLevel::CRITICAL]),
                        HashSet::from([KeyType::ECDSA_SECP256K1, KeyType::BLS12_381]),
                        false,
                    ) {
                        // Get signer from loaded_identity
                        let identity_private_keys_lock =
                            self.known_identities_private_keys.lock().await;
                        let mut signer = SimpleSigner::default();
                        let Identity::V0(identity_v0) = loaded_identity;
                        for (key_id, public_key) in &identity_v0.public_keys {
                            let identity_key_tuple = (identity_v0.id, *key_id);
                            if let Some(private_key_bytes) =
                                identity_private_keys_lock.get(&identity_key_tuple)
                            {
                                signer
                                    .private_keys
                                    .insert(public_key.clone(), private_key_bytes.clone());
                            }
                        }
                        drop(identity_private_keys_lock);

                        let data_contract_arc = Arc::new(data_contract.clone());

                        let mut new_document = document.clone();
                        new_document.bump_revision();

                        match new_document
                            .update_price_of_document_and_wait_for_response(
                                *amount,
                                sdk,
                                document_type.clone(),
                                public_key.clone(),
                                data_contract_arc,
                                &signer,
                            )
                            .await
                        {
                            Ok(document) => match self.refresh_identity(sdk).await {
                                Ok(updated_identity) => BackendEvent::TaskCompletedStateChange {
                                    task: Task::Document(task),
                                    execution_result: Ok(format!(
                                        "Successfully updated price of document with id {}",
                                        document.id().to_string(
                                            dpp::platform_value::string_encoding::Encoding::Base58
                                        )
                                    )
                                    .into()),
                                    app_state_update: AppStateUpdate::LoadedIdentity(
                                        updated_identity,
                                    ),
                                },
                                Err(_) => BackendEvent::TaskCompletedStateChange {
                                    task: Task::Document(task),
                                    execution_result: Ok(format!(
                                        "Successfully updated price of document with id {} but failed to refresh identity balance after",
                                        document.id().to_string(
                                            dpp::platform_value::string_encoding::Encoding::Base58
                                        )
                                    )
                                    .into()),
                                    app_state_update: AppStateUpdate::FailedToRefreshIdentity,
                                }
                            },
                            Err(e) => {
                                tracing::error!(
                                    "Error from update_price_of_document_and_wait_for_response: {}",
                                    e.to_string()
                                );
                                BackendEvent::TaskCompleted {
                                    task: Task::Document(task),
                                    execution_result: Err(format!(
                                        "Error from update_price_of_document_and_wait_for_response: {}",
                                        e.to_string()
                                    )),
                                }
                            }
                        }
                    } else {
                        // no matching key
                        BackendEvent::TaskCompleted {
                            task: Task::Document(task),
                            execution_result: Err(format!(
                                "No key suitable for updating document prices in the loaded identity"
                            )),
                        }
                    }
                } else {
                    // no loaded identity
                    BackendEvent::TaskCompleted {
                        task: Task::Document(task),
                        execution_result: Err(format!(
                            "No loaded identity for updating document prices"
                        )),
                    }
                }
            }
            DocumentTask::TransferDocument {
                recipient_address,
                data_contract,
                document_type,
                document,
            } => {
                let recipient_id =
                    match Identifier::from_string(&recipient_address, Encoding::Base58) {
                        Ok(id) => id,
                        Err(_) => {
                            return BackendEvent::TaskCompleted {
                                task: Task::Document(task),
                                execution_result: Ok(CompletedTaskPayload::String(
                                    "Can't parse identifier as base58 string".to_string(),
                                )),
                            }
                        }
                    };
                let loaded_identity = self.loaded_identity.lock().await;
                if let Some(identity) = loaded_identity.as_ref() {
                    let identity_public_key = match identity.get_first_public_key_matching(
                        Purpose::AUTHENTICATION,
                        HashSet::from([SecurityLevel::CRITICAL]),
                        HashSet::from([KeyType::ECDSA_SECP256K1, KeyType::BLS12_381]),
                        false,
                    ) {
                        Some(key) => key,
                        None => {
                            return BackendEvent::TaskCompleted {
                                task: Task::Document(task),
                                execution_result: Err(format!(
                                    "Error: identity doesn't have a key for document transfers"
                                )),
                            }
                        }
                    };

                    let loaded_identity_private_keys =
                        self.known_identities_private_keys.lock().await;
                    let Some(private_key) = loaded_identity_private_keys
                        .get(&(identity.id(), identity_public_key.id()))
                    else {
                        return BackendEvent::TaskCompleted {
                            task: Task::Document(task),
                            execution_result: Ok(CompletedTaskPayload::String(
                                "Error: corresponding private key not found for document transfer transition".to_string(),
                            )),
                        };
                    };
                    let mut signer = SimpleSigner::default();
                    signer.add_key(identity_public_key.clone(), private_key.to_vec());

                    let data_contract_arc = Arc::new(data_contract.clone());

                    let mut new_document = document.clone();
                    new_document.bump_revision();

                    match new_document
                        .transfer_document_to_identity_and_wait_for_response(
                            recipient_id,
                            sdk,
                            document_type.clone(),
                            identity_public_key.clone(),
                            data_contract_arc,
                            &signer,
                        )
                        .await
                    {
                        Ok(document) => match self.refresh_identity(sdk).await {
                            Ok(updated_identity) => BackendEvent::TaskCompletedStateChange {
                                task: Task::Document(task),
                                execution_result: Ok(format!(
                                    "Successfully transferred document with id {}",
                                    document.id().to_string(
                                        dpp::platform_value::string_encoding::Encoding::Base58
                                    )
                                )
                                .into()),
                                app_state_update: AppStateUpdate::LoadedIdentity(
                                    updated_identity,
                                ),
                            },
                            Err(_) => BackendEvent::TaskCompletedStateChange {
                                task: Task::Document(task),
                                execution_result: Ok(format!(
                                    "Successfully transferred document with id {} but failed to refresh identity balance after",
                                    document.id().to_string(
                                        dpp::platform_value::string_encoding::Encoding::Base58
                                    )
                                )
                                .into()),
                                app_state_update: AppStateUpdate::FailedToRefreshIdentity,
                            }
                        },
                        Err(e) => BackendEvent::TaskCompleted {
                            task: Task::Document(task),
                            execution_result: Err(CompletedTaskPayload::String(
                                format!("Error during transfer_document_to_identity_and_wait_for_response: {}", e.to_string()),
                            ).to_string()),
                        },
                    }
                } else {
                    BackendEvent::TaskCompleted {
                        task: Task::Document(task),
                        execution_result: Ok(CompletedTaskPayload::String(
                            "No loaded identity for document transfer".to_string(),
                        )),
                    }
                }
            }
            DocumentTask::QueryDocumentsAndContestedResources {
                document_query,
                data_contract,
                document_type,
            } => {
                // Fetch documents
                let documents_result = Document::fetch_many(&sdk, document_query.clone()).await;

                // Fetch contested resources
                let contested_resources_result =
                    if let Some(contested_index) = document_type.find_contested_index() {
                        let query = VotePollsByDocumentTypeQuery {
                            contract_id: data_contract.id(),
                            document_type_name: document_type.name().to_string(),
                            index_name: contested_index.name.clone(),
                            start_at_value: None,
                            start_index_values: vec!["dash".into()], // hardcoded for dpns
                            end_index_values: vec![],
                            limit: None,
                            order_ascending: true,
                        };

                        ContestedResource::fetch_many(sdk, query).await
                    } else {
                        return BackendEvent::TaskCompleted {
                            task: Task::Document(task),
                            execution_result: Err(
                                "No contested index for this document type".to_owned()
                            ),
                        };
                    };

                // Combine results
                match (documents_result, contested_resources_result) {
                    (Ok(documents), Ok(contested_resources)) => BackendEvent::TaskCompleted {
                        task: Task::Document(task),
                        execution_result: Ok(CompletedTaskPayload::DocumentsAndContestedResources(
                            documents,
                            contested_resources,
                        )),
                    },
                    (Err(documents_err), _) => BackendEvent::TaskCompleted {
                        task: Task::Document(task),
                        execution_result: Err(format!(
                            "Failed to fetch documents: {}",
                            documents_err
                        )),
                    },
                    (_, Err(contested_resources_err)) => BackendEvent::TaskCompleted {
                        task: Task::Document(task),
                        execution_result: Err(format!(
                            "Failed to fetch contested resources: {}",
                            contested_resources_err
                        )),
                    },
                }
            }
            DocumentTask::QueryVoteContenders(
                index_name,
                index_values,
                document_type_name,
                contract_id,
            ) => {
                let query = ContestedDocumentVotePollDriveQuery {
                    limit: None,
                    offset: None,
                    start_at: None,
                    vote_poll: ContestedDocumentResourceVotePoll {
                        index_name: index_name.to_string(),
                        index_values: index_values.to_vec(),
                        document_type_name: document_type_name.to_string(),
                        contract_id: *contract_id,
                    },
                    allow_include_locked_and_abstaining_vote_tally: true,
                    result_type:
                        ContestedDocumentVotePollDriveQueryResultType::DocumentsAndVoteTally,
                };

                let contenders =
                    match ContenderWithSerializedDocument::fetch_many(sdk, query.clone()).await {
                        Ok(contenders) => contenders,
                        Err(e) => {
                            return BackendEvent::TaskCompleted {
                                task: Task::Document(task),
                                execution_result: Err(format!("{e}")),
                            }
                        }
                    };

                BackendEvent::TaskCompleted {
                    task: Task::Document(task),
                    execution_result: Ok(CompletedTaskPayload::ContestedResourceContenders(
                        query.vote_poll,
                        contenders,
                    )),
                }
            }
            DocumentTask::QueryContestedResources(data_contract, document_type) => {
                if let Some(contested_index) = document_type.find_contested_index() {
                    let query = VotePollsByDocumentTypeQuery {
                        contract_id: data_contract.id(),
                        document_type_name: document_type.name().to_string(),
                        index_name: contested_index.name.clone(),
                        start_at_value: None,
                        start_index_values: vec!["dash".into()], // hardcoded for dpns
                        end_index_values: vec![],
                        limit: None,
                        order_ascending: true,
                    };

                    let contested_resources = ContestedResource::fetch_many(sdk, query).await;

                    match contested_resources {
                        Ok(resources) => BackendEvent::TaskCompleted {
                            task: Task::Document(task),
                            execution_result: Ok(CompletedTaskPayload::ContestedResources(
                                resources,
                            )),
                        },
                        Err(e) => BackendEvent::TaskCompleted {
                            task: Task::Document(task),
                            execution_result: Err(format!("{e}")),
                        },
                    }
                } else {
                    BackendEvent::TaskCompleted {
                        task: Task::Document(task),
                        execution_result: Err(
                            "No contested index for this document type".to_owned()
                        ),
                    }
                }
            }
            DocumentTask::VoteOnContestedResource(vote_poll, vote_choice) => {
                let mut vote = Vote::default();

                // Get signer from loaded_identity
                // Convert loaded_identity to SimpleSigner
<<<<<<< HEAD
                let identity_private_keys_lock = self.known_identities_private_keys.lock().await;
                let loaded_identity_lock = self
                    .loaded_identity
                    .lock()
                    .await
                    .clone()
                    .expect("Expected to get a loaded identity");
=======
                let identity_private_keys_lock = self.identity_private_keys.lock().await;
                let loaded_identity_lock = match self.loaded_identity.lock().await.clone() {
                    Some(identity) => identity,
                    None => {
                        return BackendEvent::TaskCompleted {
                            task: Task::Document(task),
                            execution_result: Err(
                                "No loaded identity for signing vote transaction".to_string(),
                            ),
                        };
                    }
                };
>>>>>>> 0ace8bdd

                let mut signer = SimpleSigner::default();
                let Identity::V0(identity_v0) = &loaded_identity_lock;
                for (key_id, public_key) in &identity_v0.public_keys {
                    let identity_key_tuple = (identity_v0.id, *key_id);
                    if let Some(private_key_bytes) =
                        identity_private_keys_lock.get(&identity_key_tuple)
                    {
                        signer
                            .private_keys
                            .insert(public_key.clone(), private_key_bytes.clone());
                    }
                }

                let voting_public_key = match loaded_identity_lock.get_first_public_key_matching(
                    Purpose::VOTING,
                    HashSet::from(SecurityLevel::full_range()),
                    HashSet::from(KeyType::all_key_types()),
                    false,
                ) {
                    Some(voting_key) => voting_key,
                    None => {
                        return BackendEvent::TaskCompleted {
                            task: Task::Document(task),
                            execution_result: Err(
                                "No voting key in the loaded identity. Are you sure it's a masternode identity?".to_string()
                            ),
                        };
                    }
                };

                match vote {
                    Vote::ResourceVote(ref mut resource_vote) => match resource_vote {
                        ResourceVote::V0(ref mut resource_vote_v0) => {
                            resource_vote_v0.vote_poll = vote_poll.clone();
                            resource_vote_v0.resource_vote_choice = *vote_choice;
                            let pro_tx_hash = self
                                .loaded_identity_pro_tx_hash
                                .lock()
                                .await
                                .expect("Expected a proTxHash in AppState");
                            match vote
                                .put_to_platform_and_wait_for_response(
                                    pro_tx_hash,
                                    voting_public_key,
                                    sdk,
                                    &signer,
                                    None,
                                )
                                .await
                            {
                                Ok(_) => BackendEvent::TaskCompleted {
                                    task: Task::Document(task),
                                    execution_result: Ok(CompletedTaskPayload::String(
                                        "Vote cast successfully".to_string(),
                                    )),
                                },
                                Err(e) => BackendEvent::TaskCompleted {
                                    task: Task::Document(task),
                                    execution_result: Err(e.to_string()),
                                },
                            }
                        }
                    },
                }
            }
        }
    }
}

struct BroadcastRandomDocumentsStats {
    total: u16,
    completed: u16,
    last_error: Option<String>,
}

impl BroadcastRandomDocumentsStats {
    fn info_display(&self) -> String {
        format!(
            "Broadcast random documents results:
Completed {} of {}
Last error: {}",
            self.completed,
            self.total,
            self.last_error
                .as_ref()
                .map(|e| e.to_string())
                .unwrap_or("".to_owned())
        )
    }
}

async fn broadcast_random_documents<'s>(
    sdk: &Sdk,
    identity: &Identity,
    identity_private_keys: &IdentityPrivateKeysMap,
    data_contract: &DataContract,
    document_type: &DocumentType,
    count: u16,
) -> Result<BroadcastRandomDocumentsStats, Error> {
    let mut std_rng = StdRng::from_entropy();

    let identity_public_key = identity
        .get_first_public_key_matching(
            Purpose::AUTHENTICATION,
            HashSet::from([document_type.security_level_requirement()]),
            HashSet::from([KeyType::ECDSA_SECP256K1, KeyType::BLS12_381]),
            false,
        )
        .ok_or(Error::DocumentSigningError(
            "No public key matching security level requirements".to_string(),
        ))?;

    let Some(private_key) = identity_private_keys.get(&(identity.id(), identity_public_key.id()))
    else {
        // TODO inappropriate error type
        return Err(Error::IdentityTopUpError(format!(
            "expected private keys, but we only have private keys for {:?}, trying to get {:?} : \
             {}",
            identity_private_keys
                .keys()
                .map(|(id, key_id)| (id, key_id))
                .collect::<BTreeMap<_, _>>(),
            identity.id(),
            identity_public_key.id(),
        )));
    };

    let data_contract = Arc::new(data_contract.clone());
    let mut signer = SimpleSigner::default();
    signer.add_key(identity_public_key.clone(), private_key.to_vec());

    fn put_random_document<'a, 'r>(
        sdk: &'a Sdk,
        document_type: &'a DocumentType,
        identity: &'a Identity,
        rng: &'r mut StdRng,
        signer: &'a SimpleSigner,
        identity_public_key: &'a IdentityPublicKey,
        data_contract: Arc<DataContract>,
    ) -> impl Future<Output = Result<(), String>> + 'a {
        let document_state_transition_entropy: [u8; 32] = rng.gen();
        let time_ms = SystemTime::now()
            .duration_since(UNIX_EPOCH)
            .expect("clock may have gone backwards")
            .as_millis();

        let random_document = document_type
            .random_document_with_params(
                identity.id(),
                document_state_transition_entropy.into(),
                Some(time_ms as u64),
                None,
                None,
                DocumentFieldFillType::FillIfNotRequired,
                DocumentFieldFillSize::AnyDocumentFillSize,
                rng,
                sdk.version(),
            )
            .expect("expected a random document");

        async move {
            random_document
                .put_to_platform_and_wait_for_response(
                    sdk,
                    document_type.clone(),
                    document_state_transition_entropy,
                    identity_public_key.clone(),
                    data_contract,
                    signer,
                )
                .await
                .map(|_| ())
                .map_err(|e| e.to_string())
        }
    }

    let mut futures: FuturesUnordered<_> = iter::repeat_with(|| {
        put_random_document(
            sdk,
            document_type,
            identity,
            &mut std_rng,
            &signer,
            identity_public_key,
            Arc::clone(&data_contract),
        )
    })
    .take(count as usize)
    .collect();

    let mut completed = 0;
    let mut last_error = None;

    while let Some(result) = futures.next().await {
        match result {
            Ok(_) => completed += 1,
            Err(e) => last_error = Some(e),
        }
    }

    Ok(BroadcastRandomDocumentsStats {
        total: count,
        completed,
        last_error,
    })
}<|MERGE_RESOLUTION|>--- conflicted
+++ resolved
@@ -885,16 +885,7 @@
 
                 // Get signer from loaded_identity
                 // Convert loaded_identity to SimpleSigner
-<<<<<<< HEAD
                 let identity_private_keys_lock = self.known_identities_private_keys.lock().await;
-                let loaded_identity_lock = self
-                    .loaded_identity
-                    .lock()
-                    .await
-                    .clone()
-                    .expect("Expected to get a loaded identity");
-=======
-                let identity_private_keys_lock = self.identity_private_keys.lock().await;
                 let loaded_identity_lock = match self.loaded_identity.lock().await.clone() {
                     Some(identity) => identity,
                     None => {
@@ -906,7 +897,6 @@
                         };
                     }
                 };
->>>>>>> 0ace8bdd
 
                 let mut signer = SimpleSigner::default();
                 let Identity::V0(identity_v0) = &loaded_identity_lock;
