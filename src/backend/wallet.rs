--- conflicted
+++ resolved
@@ -45,33 +45,22 @@
 pub async fn add_wallet_by_private_key_as_string(
     wallet_state: &Mutex<Option<Wallet>>,
     private_key: &String,
-<<<<<<< HEAD
-) {
+) -> Result<(), WalletError> {
     let private_key = match private_key.len() {
         64 => {
             // hex
             let bytes = hex::decode(private_key).expect("expected hex"); // TODO error hadling
-            PrivateKey::from_slice(bytes.as_slice(), Network::Testnet)
-                .expect("expected private key")
-        }
-        0 => {
-            return;
-        }
-        _ => PrivateKey::from_wif(private_key.as_str()).expect("expected WIF key"),
-=======
-) -> Result<(), WalletError> {
-    let private_key = if private_key.len() == 64 {
-        // hex
-        let bytes = hex::decode(private_key).expect("expected hex"); // TODO error hadling
-        PrivateKey::from_slice(bytes.as_slice(), Network::Testnet).expect("expected private key")
-    } else if private_key.len() == 51 || private_key.len() == 52 {
-        // wif
-        PrivateKey::from_wif(private_key.as_str()).expect("expected WIF key")
-    } else {
-        return Err(WalletError::Custom(
-            "Private key in env file can't be decoded".to_string(),
-        ));
->>>>>>> 0ac28142
+            PrivateKey::from_slice(bytes.as_slice(), Network::Testnet).expect("expected private key")
+        }
+        51 || 52 => {
+            // wif
+            PrivateKey::from_wif(private_key.as_str()).expect("expected WIF key")
+        }
+        _ => {
+            return Err(WalletError::Custom(
+               "Private key in env file can't be decoded".to_string()
+            );
+        }
     };
     add_wallet_by_private_key(wallet_state, private_key).await
 }
