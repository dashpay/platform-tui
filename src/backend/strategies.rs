--- conflicted
+++ resolved
@@ -762,11 +762,7 @@
                     keys_per_identity: strategy.start_identities.keys_per_identity,
                     starting_balances: balance,
                     extra_keys: strategy.start_identities.extra_keys.clone(),
-<<<<<<< HEAD
-                    hard_coded: vec![],
-=======
                     hard_coded: strategy.start_identities.hard_coded.clone(),
->>>>>>> 59f2f7e9
                 };
                 BackendEvent::AppStateUpdated(AppStateUpdate::SelectedStrategy(
                     strategy_name.clone(),
