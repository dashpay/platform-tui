--- conflicted
+++ resolved
@@ -305,8 +305,6 @@
                         .cloned()
                 };
 
-<<<<<<< HEAD
-=======
                 // Get the loaded identity nonce
                 let mut loaded_identity_lock = app_state.loaded_identity.lock().await;
                 if loaded_identity_lock.is_some() {
@@ -325,7 +323,6 @@
                     .await
                     .expect("Couldn't get current identity nonce");
             
->>>>>>> e62af9c4
                 if let Some(first_contract_name) = selected_contract_names.first() {
                     if let Some(data_contract) = get_contract(first_contract_name) {
                         match CreatedDataContract::from_contract_and_identity_nonce(
