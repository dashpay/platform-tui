--- conflicted
+++ resolved
@@ -900,11 +900,7 @@
 
                 // Get signer from loaded_identity
                 // Convert loaded_identity to SimpleSigner
-<<<<<<< HEAD
-                let identity_private_keys_lock = app_state.known_identities_private_keys.lock().await;
-=======
-                let identity_private_keys_lock = self.identity_private_keys.lock().await;
->>>>>>> 0ace8bdd
+                let identity_private_keys_lock = self.known_identities_private_keys.lock().await;
                 let mut signer = {
                     let strategy_signer = strategy.signer.insert({
                         let mut new_signer = SimpleSigner::default();
