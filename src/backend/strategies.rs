//! Strategies management backend module.

use std::{
    collections::{BTreeMap, BTreeSet, VecDeque}, fs::File, io::Write, time::Instant
};

use dapi_grpc::platform::v0::{
    get_epochs_info_request, get_epochs_info_response,
    wait_for_state_transition_result_response::{
        self, wait_for_state_transition_result_response_v0,
    },
    GetEpochsInfoRequest,
};
use dpp::{
    block::{block_info::BlockInfo, epoch::Epoch}, dashcore::PrivateKey, data_contract::{
        accessors::v0::DataContractV0Getters, created_data_contract::CreatedDataContract, DataContract
    }, identity::{
        accessors::IdentityGettersV0, state_transition::asset_lock_proof::AssetLockProof, Identity,
        PartialIdentity,
    }, platform_value::{string_encoding::Encoding, Identifier}, serialization::{PlatformDeserializableWithPotentialValidationFromVersionedStructure, PlatformSerializableWithPlatformVersion}, state_transition::{data_contract_create_transition::DataContractCreateTransition, documents_batch_transition::{document_base_transition::v0::v0_methods::DocumentBaseTransitionV0Methods, document_transition::DocumentTransition, DocumentCreateTransition, DocumentsBatchTransition}, StateTransition, StateTransitionLike}, version::PlatformVersion
};
use drive::{
    drive::{
        document::query::{QueryDocumentsOutcome, QueryDocumentsOutcomeV0Methods},
        identity::key::fetch::IdentityKeysRequest, Drive,
    }, error::proof::ProofError, query::DriveQuery
};
use futures::future::join_all;
use rand::{rngs::StdRng, SeedableRng};
use rs_dapi_client::{DapiRequest, DapiRequestExecutor, RequestSettings};
use rs_sdk::{
    platform::{transition::broadcast_request::BroadcastRequestForStateTransition, Fetch},
    Sdk,
};
use simple_signer::signer::SimpleSigner;
use strategy_tests::{
    frequency::Frequency, operations::{FinalizeBlockOperation, Operation}, IdentityInsertInfo, LocalDocumentQuery, StartIdentities, Strategy, StrategyConfig
};
use tokio::sync::{Mutex, MutexGuard};
use tracing::{error, info};

use super::{
    insight::InsightAPIClient, state::{ContractFileName, KnownContractsMap}, AppState, AppStateUpdate,
    BackendEvent, StrategyCompletionResult, StrategyContractNames,
};
use crate::backend::Wallet;

#[derive(Debug, PartialEq, Clone)]
pub enum StrategyTask {
    CreateStrategy(String),
    ImportStrategy(String),
    ExportStrategy(String),
    SelectStrategy(String),
    DeleteStrategy(String),
    CloneStrategy(String),
    SetContractsWithUpdates(String, Vec<String>),
    SetIdentityInserts {
        strategy_name: String,
        identity_inserts_frequency: Frequency,
    },
    SetStartIdentities {
        strategy_name: String,
        count: u8,
        keys_count: u8,
        balance: u64,
    },
    SetStartIdentitiesBalance(String, u64),
    AddOperation {
        strategy_name: String,
        operation: Operation,
    },
    RunStrategy(String, u64, bool),
    RemoveLastContract(String),
    RemoveIdentityInserts(String),
    RemoveStartIdentities(String),
    RemoveLastOperation(String),
}

pub async fn run_strategy_task<'s>(
    sdk: &Sdk,
    app_state: &'s AppState,
    task: StrategyTask,
    insight: &'s InsightAPIClient,
) -> BackendEvent<'s> {
    match task {
        StrategyTask::CreateStrategy(strategy_name) => {
            let mut strategies_lock = app_state.available_strategies.lock().await;
            let mut contract_names_lock =
                app_state.available_strategies_contract_names.lock().await;
            let mut selected_strategy_lock = app_state.selected_strategy.lock().await;

            strategies_lock.insert(strategy_name.clone(), Strategy::default());
            *selected_strategy_lock = Some(strategy_name.clone());
            contract_names_lock.insert(strategy_name.clone(), Default::default());

            BackendEvent::AppStateUpdated(AppStateUpdate::SelectedStrategy(
                strategy_name.clone(),
                MutexGuard::map(strategies_lock, |strategies| {
                    strategies.get_mut(&strategy_name).expect("strategy exists")
                }),
                MutexGuard::map(contract_names_lock, |names| {
                    names.get_mut(&strategy_name).expect("inconsistent data")
                }),
            ))
        }
        StrategyTask::ImportStrategy(url) => {
            let platform_version = PlatformVersion::latest();
        
            match reqwest::get(&url).await {
                Ok(response) => {
                    if response.status().is_success() {
                        match response.bytes().await {
                            Ok(bytes) => {
                                match Strategy::versioned_deserialize(&bytes, true, &platform_version) {
                                    Ok(strategy) => {
                                        let strategy_name = url.split('/').last()
                                            .map(|s| s.rsplit_once('.').map_or(s, |(name, _)| name))
                                            .map(|s| s.to_string())
                                            .expect("Expected to extract the filename from the imported Strategy file");
                                                                        
                                        let mut strategies_lock = app_state.available_strategies.lock().await;
                                        strategies_lock.insert(strategy_name.clone(), strategy.clone());

                                        // We need to add the contracts to available_strategies_contract_names so they can be displayed.
                                        // In order to do so, we need to convert contracts_with_updates into Base58-encoded IDs
                                        let mut strategy_contracts_with_updates_in_format: StrategyContractNames = Vec::new();
                                        for (contract, maybe_updates) in strategy.contracts_with_updates {
                                            let contract_name = contract.data_contract().id().to_string(Encoding::Base58);
                                            if let Some(update_map) = maybe_updates {
                                                let formatted_update_map = update_map.into_iter().map(|(block_number, created_contract)| {
                                                    let contract_name = created_contract.data_contract().id().to_string(Encoding::Base58);
                                                    (block_number, contract_name)
                                                }).collect::<BTreeMap<u64, ContractFileName>>();

                                                strategy_contracts_with_updates_in_format.push((contract_name, Some(formatted_update_map)));
                                            } else {
                                                strategy_contracts_with_updates_in_format.push((contract_name, None));
                                            }
                                        }

                                        let mut contract_names_lock = app_state.available_strategies_contract_names.lock().await;
                                        contract_names_lock.insert(strategy_name.clone(), strategy_contracts_with_updates_in_format);

                                        BackendEvent::AppStateUpdated(AppStateUpdate::SelectedStrategy(
                                            strategy_name.clone(),
                                            MutexGuard::map(strategies_lock, |strategies| {
                                                strategies.get_mut(&strategy_name).expect("Expected to find the strategy in available_strategies")
                                            }),
                                            MutexGuard::map(contract_names_lock, |names| {
                                                names.get_mut(&strategy_name).expect("Expected to find the strategy in available_strategies_contract_names")
                                            }),
                                        ))
                                    },
                                    Err(e) => {
                                        error!("Failed to deserialize strategy: {}", e);
                                        BackendEvent::None
                                    }
                                }
                            },
                            Err(e) => {
                                error!("Failed to fetch strategy data: {}", e);
                                BackendEvent::None
                            }
                        }
                    } else {
                        error!("Failed to fetch strategy: HTTP {}", response.status());
                        BackendEvent::None
                    }
                },
                Err(e) => {
                    error!("Failed to fetch strategy: {}", e);
                    BackendEvent::None
                }
            }
        }
        StrategyTask::ExportStrategy(ref strategy_name) => {
            let strategies_lock = app_state.available_strategies.lock().await;
            let strategy = strategies_lock.get(strategy_name)
                .expect("Strategy name doesn't exist in app_state.available_strategies");
            let platform_version = PlatformVersion::latest();
        
            match strategy.serialize_to_bytes_with_platform_version(&platform_version) {
                Ok(binary_data) => {
                    let file_name = format!("supporting_files/strategy_exports/{}", strategy_name);
                    let path = std::path::Path::new(&file_name);
        
                    match File::create(&path) {
                        Ok(mut file) => {
                            if let Err(e) = file.write_all(&binary_data) {
                                error!("Failed to write strategy to file: {}", e);
                            }
                            BackendEvent::None
                        },
                        Err(e) => {
                            error!("Failed to create file: {}", e);
                            BackendEvent::None
                        }
                    }
                },
                Err(e) => {
                    error!("Failed to serialize strategy: {}", e);
                    BackendEvent::None
                }
            }
        }
        StrategyTask::SelectStrategy(ref strategy_name) => {
            let mut selected_strategy_lock = app_state.selected_strategy.lock().await;
            let strategies_lock = app_state.available_strategies.lock().await;

            if strategies_lock.contains_key(strategy_name) {
                *selected_strategy_lock = Some(strategy_name.clone());
                BackendEvent::AppStateUpdated(AppStateUpdate::SelectedStrategy(
                    strategy_name.clone(),
                    MutexGuard::map(strategies_lock, |strategies| {
                        strategies.get_mut(strategy_name).expect("strategy exists")
                    }),
                    MutexGuard::map(
                        app_state.available_strategies_contract_names.lock().await,
                        |names| names.get_mut(strategy_name).expect("inconsistent data"),
                    ),
                ))
            } else {
                BackendEvent::None
            }
        }
        StrategyTask::DeleteStrategy(strategy_name) => {
            let mut strategies_lock = app_state.available_strategies.lock().await;
            let mut contract_names_lock =
                app_state.available_strategies_contract_names.lock().await;
            let mut selected_strategy_lock = app_state.selected_strategy.lock().await;

            // Check if the strategy exists and remove it
            if strategies_lock.contains_key(&strategy_name) {
                strategies_lock.remove(&strategy_name);
                contract_names_lock.remove(&strategy_name);

                // If the deleted strategy was the selected one, unset the selected strategy
                if let Some(selected) = selected_strategy_lock.as_ref() {
                    if selected == &strategy_name {
                        *selected_strategy_lock = None;
                    }
                }

                BackendEvent::AppStateUpdated(AppStateUpdate::Strategies(
                    strategies_lock,
                    contract_names_lock,
                ))
            } else {
                BackendEvent::None
            }
        }
        StrategyTask::CloneStrategy(new_strategy_name) => {
            let mut strategies_lock = app_state.available_strategies.lock().await;
            let mut contract_names_lock =
                app_state.available_strategies_contract_names.lock().await;
            let mut selected_strategy_lock = app_state.selected_strategy.lock().await;

            if let Some(selected_strategy_name) = &*selected_strategy_lock {
                if let Some(strategy_to_clone) = strategies_lock.get(selected_strategy_name) {
                    let cloned_strategy = strategy_to_clone.clone();
                    let cloned_display_data = contract_names_lock
                        .get(selected_strategy_name)
                        .cloned()
                        .unwrap_or_default();

                    strategies_lock.insert(new_strategy_name.clone(), cloned_strategy);
                    contract_names_lock.insert(new_strategy_name.clone(), cloned_display_data);

                    *selected_strategy_lock = Some(new_strategy_name.clone());

                    BackendEvent::AppStateUpdated(AppStateUpdate::SelectedStrategy(
                        new_strategy_name.clone(),
                        MutexGuard::map(strategies_lock, |strategies| {
                            strategies
                                .get_mut(&new_strategy_name)
                                .expect("strategy exists")
                        }),
                        MutexGuard::map(contract_names_lock, |names| {
                            names
                                .get_mut(&new_strategy_name)
                                .expect("inconsistent data")
                        }),
                    ))
                } else {
                    BackendEvent::None
                }
            } else {
                BackendEvent::None
            }
        }
        StrategyTask::SetContractsWithUpdates(strategy_name, selected_contract_names) => {
            // Attain state locks
            let mut strategies_lock = app_state.available_strategies.lock().await;
            let known_contracts_lock = app_state.known_contracts.lock().await;
            let supporting_contracts_lock = app_state.supporting_contracts.lock().await;
            let mut contract_names_lock = app_state.available_strategies_contract_names.lock().await;

            if let Some(strategy) = strategies_lock.get_mut(&strategy_name) {
                let platform_version = PlatformVersion::latest();

                // Function to retrieve the contract from either known_contracts or
                // supporting_contracts
                let get_contract = |contract_name: &String| {
                    known_contracts_lock
                        .get(contract_name)
                        .or_else(|| supporting_contracts_lock.get(contract_name))
                        .cloned()
                };

                // Get the loaded identity nonce
                let mut loaded_identity_lock = app_state.loaded_identity.lock().await;
                if loaded_identity_lock.is_some() {
                    drop(loaded_identity_lock);
            
                    let _ = app_state.refresh_identity(&sdk).await;
            
                    loaded_identity_lock = app_state.loaded_identity.lock().await;
                } else {
                    error!("Can't create contracts_with_updates because there's no loaded identity.");
                    return BackendEvent::None;
                }
                let identity_id = loaded_identity_lock.as_ref().expect("Expected a loaded identity").id();
                let identity_nonce = sdk
                    .get_identity_nonce(identity_id, true, None)
                    .await
                    .expect("Couldn't get current identity nonce");
            
                if let Some(first_contract_name) = selected_contract_names.first() {
                    if let Some(data_contract) = get_contract(first_contract_name) {
                        match CreatedDataContract::from_contract_and_identity_nonce(
                            data_contract,
                            u64::default(),
                            platform_version,
                        ) {
                            Ok(initial_contract) => {
                                let mut updates = BTreeMap::new();

                                for (order, contract_name) in
                                    selected_contract_names.iter().enumerate().skip(1)
                                {
                                    if let Some(update_contract) = get_contract(contract_name) {
                                        match CreatedDataContract::from_contract_and_identity_nonce(
                                            update_contract,
                                            u64::default(),
                                            platform_version,
                                        ) {
                                            Ok(created_update_contract) => {
                                                updates
                                                    .insert(order as u64, created_update_contract);
                                            }
                                            Err(e) => {
                                                error!(
                                                    "Error converting DataContract to \
                                                     CreatedDataContract for update: {:?}",
                                                    e
                                                );
                                            }
                                        }
                                    }
                                }

                                strategy.contracts_with_updates.push((
                                    initial_contract,
                                    if updates.is_empty() {
                                        None
                                    } else {
                                        Some(updates)
                                    },
                                ));
                            }
                            Err(e) => {
                                error!(
                                    "Error converting DataContract to CreatedDataContract: {:?}",
                                    e
                                );
                            }
                        }
                    }
                }

                let mut transformed_contract_names = Vec::new();
                if let Some(first_contract_name) = selected_contract_names.first() {
                    let updates: BTreeMap<u64, String> = selected_contract_names
                        .iter()
                        .enumerate()
                        .skip(1)
                        .map(|(order, name)| (order as u64, name.clone()))
                        .collect();
                    transformed_contract_names.push((first_contract_name.clone(), Some(updates)));
                }

                if let Some(existing_contracts) = contract_names_lock.get_mut(&strategy_name) {
                    existing_contracts.extend(transformed_contract_names);
                } else {
                    contract_names_lock.insert(strategy_name.clone(), transformed_contract_names);
                }

                BackendEvent::AppStateUpdated(AppStateUpdate::SelectedStrategy(
                    strategy_name.clone(),
                    MutexGuard::map(strategies_lock, |strategies| {
                        strategies.get_mut(&strategy_name).expect("strategy exists")
                    }),
                    MutexGuard::map(contract_names_lock, |names| {
                        names.get_mut(&strategy_name).expect("inconsistent data")
                    }),
                ))
            } else {
                BackendEvent::None
            }
        }
        StrategyTask::AddOperation {
            ref strategy_name,
            ref operation,
        } => {
            let mut strategies_lock = app_state.available_strategies.lock().await;
            if let Some(strategy) = strategies_lock.get_mut(strategy_name) {
                strategy.operations.push(operation.clone());
                BackendEvent::AppStateUpdated(AppStateUpdate::SelectedStrategy(
                    strategy_name.clone(),
                    MutexGuard::map(strategies_lock, |strategies| {
                        strategies.get_mut(strategy_name).expect("strategy exists")
                    }),
                    MutexGuard::map(
                        app_state.available_strategies_contract_names.lock().await,
                        |names| names.get_mut(strategy_name).expect("inconsistent data"),
                    ),
                ))
            } else {
                BackendEvent::None
            }
        }
        StrategyTask::SetIdentityInserts {
            strategy_name,
            identity_inserts_frequency,
        } => {
            let mut strategies_lock = app_state.available_strategies.lock().await;
            if let Some(strategy) = strategies_lock.get_mut(&strategy_name) {
                strategy.identities_inserts = IdentityInsertInfo {
                    frequency: identity_inserts_frequency,
                    start_keys: 3,
                    extra_keys: BTreeMap::new(),
                };
                BackendEvent::AppStateUpdated(AppStateUpdate::SelectedStrategy(
                    strategy_name.clone(),
                    MutexGuard::map(strategies_lock, |strategies| {
                        strategies.get_mut(&strategy_name).expect("strategy exists")
                    }),
                    MutexGuard::map(
                        app_state.available_strategies_contract_names.lock().await,
                        |names| names.get_mut(&strategy_name).expect("inconsistent data"),
                    ),
                ))
            } else {
                BackendEvent::None
            }
        }
        StrategyTask::SetStartIdentities {
            strategy_name,
            count,
            keys_count,
            balance,
        } => {
            let mut strategies_lock = app_state.available_strategies.lock().await;
            if let Some(strategy) = strategies_lock.get_mut(&strategy_name) {
                strategy.start_identities = StartIdentities {
                    number_of_identities: count,
                    keys_per_identity: keys_count,
                    starting_balances: balance,
                };
                BackendEvent::AppStateUpdated(AppStateUpdate::SelectedStrategy(
                    strategy_name.clone(),
                    MutexGuard::map(strategies_lock, |strategies| {
                        strategies.get_mut(&strategy_name).expect("strategy exists")
                    }),
                    MutexGuard::map(
                        app_state.available_strategies_contract_names.lock().await,
                        |names| names.get_mut(&strategy_name).expect("inconsistent data"),
                    ),
                ))
            } else {
                BackendEvent::None
            }
        }
        StrategyTask::SetStartIdentitiesBalance(strategy_name, balance) => {
            let mut strategies_lock = app_state.available_strategies.lock().await;
            if let Some(strategy) = strategies_lock.get_mut(&strategy_name) {
                strategy.start_identities = StartIdentities {
                    number_of_identities: strategy.start_identities.number_of_identities,
                    keys_per_identity: strategy.start_identities.keys_per_identity,
                    starting_balances: balance,
                };
                BackendEvent::AppStateUpdated(AppStateUpdate::SelectedStrategy(
                    strategy_name.clone(),
                    MutexGuard::map(strategies_lock, |strategies| {
                        strategies.get_mut(&strategy_name).expect("strategy exists")
                    }),
                    MutexGuard::map(
                        app_state.available_strategies_contract_names.lock().await,
                        |names| names.get_mut(&strategy_name).expect("inconsistent data"),
                    ),
                ))
            } else {
                BackendEvent::None
            }
        }
        StrategyTask::RunStrategy(strategy_name, num_blocks, verify_proofs) => {
            let mut strategies_lock = app_state.available_strategies.lock().await;

            // It's normal that we're asking for the mutable strategy because we need to
            // modify some properties of a contract on update
            if let Some(strategy) = strategies_lock.get_mut(&strategy_name) {
                info!("-----Starting strategy '{}'-----", strategy_name);
                let run_start_time = Instant::now();

                let drive_lock = app_state.drive.lock().await;
                let identity_private_keys_lock = app_state.identity_private_keys.lock().await;

                // Fetch known_contracts from the chain to assure local copies match actual
                // state.
                match update_known_contracts(sdk, &app_state.known_contracts).await {
                    Ok(_) => {
                        // nothing
                    }
                    Err(e) => {
                        error!("Failed to update known contracts: {:?}", e);
                        return BackendEvent::StrategyError {
                            strategy_name: strategy_name.clone(),
                            error: format!("Failed to update known contracts: {:?}", e),
                        };
                    }
                };

                let mut loaded_identity_lock = match app_state.refresh_identity(&sdk).await {
                    Ok(lock) => lock,                
                    Err(e) => {
                        error!("Failed to refresh identity: {:?}", e);
                        return BackendEvent::StrategyError {
                            strategy_name: strategy_name.clone(),
                            error: format!("Failed to refresh identity: {:?}", e),
                        };
                    }
                };

                // Access the loaded_wallet within the Mutex
                let mut loaded_wallet_lock = app_state.loaded_wallet.lock().await;

                // Refresh UTXOs for the loaded wallet
                if let Some(ref mut wallet) = *loaded_wallet_lock {
                    let _ = wallet.reload_utxos(insight).await;
                }

                let initial_balance_identity = loaded_identity_lock.balance();
                let initial_balance_wallet = loaded_wallet_lock.clone().unwrap().balance();

                drop(loaded_wallet_lock);

                // Get block_info
                // Get block info for the first block by sending a grpc request and looking at
                // the metadata Retry up to MAX_RETRIES times
                const MAX_RETRIES: u8 = 2;
                let mut initial_block_info = BlockInfo::default();
                let mut retries = 0;
                let request = GetEpochsInfoRequest {
                    version: Some(get_epochs_info_request::Version::V0(
                        get_epochs_info_request::GetEpochsInfoRequestV0 {
                            start_epoch: None,
                            count: 1,
                            ascending: false,
                            prove: false,
                        },
                    )),
                };
                // Use retry mechanism to fetch current block info
                while retries <= MAX_RETRIES {
                    match sdk
                        .execute(request.clone(), RequestSettings::default())
                        .await
                    {
                        Ok(response) => {
                            if let Some(get_epochs_info_response::Version::V0(response_v0)) =
                                response.version
                            {
                                if let Some(metadata) = response_v0.metadata {
                                    initial_block_info = BlockInfo {
                                        time_ms: metadata.time_ms,
                                        height: metadata.height,
                                        core_height: metadata.core_chain_locked_height,
                                        epoch: Epoch::new(metadata.epoch as u16).unwrap(),
                                    };
                                }
                            }
                            break;
                        }
                        Err(e) if retries < MAX_RETRIES => {
                            error!("Error executing request, retrying: {:?}", e);
                            retries += 1;
                        }
                        Err(e) => {
                            error!("Failed to execute request after retries: {:?}", e);
                            return BackendEvent::StrategyError {
                                strategy_name: strategy_name.clone(),
                                error: format!("Failed to execute request after retries: {:?}", e),
                            };
                        }
                    }
                }
                initial_block_info.height += 1; // Add one because we'll be submitting to the next block

                // Get signer from loaded_identity
                // Convert loaded_identity to SimpleSigner
                let mut signer = {
                    let strategy_signer = strategy.signer.insert({
                        let mut new_signer = SimpleSigner::default();
                        let Identity::V0(identity_v0) = &*loaded_identity_lock;
                        for (key_id, public_key) in &identity_v0.public_keys {
                            let identity_key_tuple = (identity_v0.id, *key_id);
                            if let Some(private_key_bytes) =
                                identity_private_keys_lock.get(&identity_key_tuple)
                            {
                                new_signer
                                    .private_keys
                                    .insert(public_key.clone(), private_key_bytes.clone());
                            }
                        }
                        new_signer
                    });
                    strategy_signer.clone()
                };

                // Set initial current_identities to loaded_identity
                // On the first block of execution, start_identities will be added to current_identities
                let mut loaded_identity_clone = loaded_identity_lock.clone();
                let mut current_identities: Vec<Identity> = vec![loaded_identity_clone.clone()];

                let mut identity_nonce_counter = BTreeMap::new();
                let current_identity_nonce = sdk
                    .get_identity_nonce(
                        loaded_identity_clone.id(),
                        false,
                        Some(rs_sdk::platform::transition::put_settings::PutSettings {
                            request_settings: RequestSettings::default(),
                            identity_nonce_stale_time_s: Some(0),
                            user_fee_increase: None,
                        }))
                    .await
                    .expect("Couldn't get current identity nonce");
                identity_nonce_counter.insert(loaded_identity_clone.id(), current_identity_nonce);
                let mut contract_nonce_counter = BTreeMap::new();
                for used_contract_id in strategy.used_contract_ids() {
                    let current_identity_contract_nonce = sdk
                        .get_identity_contract_nonce(
                            loaded_identity_clone.id(),
                            used_contract_id,
                            false,
                            Some(rs_sdk::platform::transition::put_settings::PutSettings {
                                request_settings: RequestSettings::default(),
                                identity_nonce_stale_time_s: Some(0),
                                user_fee_increase: None,
                            })
                        )
                        .await
                        .expect("Couldn't get current identity contract nonce");
                    contract_nonce_counter.insert(
                        (loaded_identity_clone.id(), used_contract_id),
                        current_identity_contract_nonce,
                    );
                }

                let mut current_block_info = initial_block_info.clone();

                let mut transition_count = 0;
                let mut success_count = 0;

                while current_block_info.height < (initial_block_info.height + num_blocks) {
                    let mut document_query_callback = |query: LocalDocumentQuery| {
                        match query {
                            LocalDocumentQuery::RandomDocumentQuery(random_query) => {
                                let document_type = random_query.document_type;
                                let data_contract = random_query.data_contract;

                                // Construct a DriveQuery based on the document_type and
                                // data_contract
                                let drive_query = DriveQuery::any_item_query(
                                    data_contract,
                                    document_type.as_ref(),
                                );

                                // Query the Drive for documents
                                match drive_lock.query_documents(
                                    drive_query,
                                    None,
                                    false,
                                    None,
                                    None,
                                ) {
                                    Ok(outcome) => match outcome {
                                        QueryDocumentsOutcome::V0(outcome_v0) => {
                                            let documents = outcome_v0.documents_owned();
                                            info!(
                                                "Fetched {} documents using DriveQuery",
                                                documents.len()
                                            );
                                            documents
                                        }
                                    },
                                    Err(e) => {
                                        error!(
                                            "Block {}: Error fetching documents using DriveQuery: \
                                             {:?}",
                                            current_block_info.height, e
                                        );
                                        vec![]
                                    }
                                }
                            }
                        }
                    };
                    let mut identity_fetch_callback =
                        |identifier: Identifier, _keys_request: Option<IdentityKeysRequest>| {
                            // Convert Identifier to a byte array format expected by the Drive
                            // method
                            let identity_id_bytes = identifier.into_buffer();

                            // Fetch identity information from the Drive
                            match drive_lock.fetch_identity_with_balance(
                                identity_id_bytes,
                                None,
                                PlatformVersion::latest(),
                            ) {
                                Ok(maybe_partial_identity) => {
                                    let partial_identity =
                                        maybe_partial_identity.unwrap_or_else(|| PartialIdentity {
                                            id: identifier,
                                            loaded_public_keys: BTreeMap::new(),
                                            balance: None,
                                            revision: None,
                                            not_found_public_keys: BTreeSet::new(),
                                        });
                                    info!(
                                        "Fetched identity info for identifier {}: {:?}",
                                        identifier, partial_identity
                                    );
                                    partial_identity
                                }
                                Err(e) => {
                                    error!("Error fetching identity: {:?}", e);
                                    PartialIdentity {
                                        id: identifier,
                                        loaded_public_keys: BTreeMap::new(),
                                        balance: None,
                                        revision: None,
                                        not_found_public_keys: BTreeSet::new(),
                                    }
                                }
                            }
                        };

                    let mut create_asset_lock = {
                        let insight_ref = insight.clone();

                        move |amount: u64| -> Option<(AssetLockProof, PrivateKey)> {
                            tokio::task::block_in_place(|| {
                                let rt = tokio::runtime::Handle::current();
                                rt.block_on(async {
                                    let mut wallet_lock = app_state.loaded_wallet.lock().await;
                                    if let Some(ref mut wallet) = *wallet_lock {
                                        // Initialize old_utxos
                                        let old_utxos = match wallet {
                                            Wallet::SingleKeyWallet(ref wallet) => wallet.utxos.clone(),
                                        };

                                        // Handle asset lock transaction
                                        match wallet.asset_lock_transaction(None, amount) {
                                            Ok((asset_lock_transaction, asset_lock_proof_private_key)) => {
                                                // Use sdk_ref_clone for broadcasting and retrieving asset lock
                                                match AppState::broadcast_and_retrieve_asset_lock(&sdk, &asset_lock_transaction, &wallet.receive_address()).await {
                                                    Ok(proof) => {
                                                        // Check for new UTXOs in the wallet
                                                        let max_retries = 5;
                                                        let mut retries = 0;
                                                        let mut found_new_utxos = false;
                                                        while retries < max_retries {
                                                            let _ = wallet.reload_utxos(&insight_ref).await;
                                                            // Check if new UTXOs are available and if UTXO list is not empty
                                                            let current_utxos = match wallet {
                                                                Wallet::SingleKeyWallet(ref wallet) => &wallet.utxos,
                                                            };
                                                            if current_utxos != &old_utxos && !current_utxos.is_empty() {
                                                                found_new_utxos = true;
                                                                break;
                                                            } else {
                                                                retries += 1;
                                                                tokio::time::sleep(tokio::time::Duration::from_secs(10)).await;
                                                            }
                                                        }
                                                        if !found_new_utxos {
                                                            error!("Failed to find new UTXOs after maximum retries");
                                                            return None;
                                                        }
                                                        Some((proof, asset_lock_proof_private_key))
                                                    },
                                                    Err(e) => {
                                                        error!("Error broadcasting asset lock transaction: {:?}", e);
                                                        None
                                                    }
                                                }
                                            },
                                            Err(e) => {
                                                error!("Error creating asset lock transaction: {:?}", e);
                                                None
                                            }
                                        }
                                    } else {
                                        error!("Wallet not loaded");
                                        None
                                    }
                                })
                            })
                        }
                    };

                    // Get rng
                    let mut rng = StdRng::from_entropy();

                    let mut known_contracts_lock = app_state.known_contracts.lock().await;

                    // Log if you are creating start_identities, because the asset lock proofs may take a while
                    if current_block_info.height == initial_block_info.height && strategy.start_identities.number_of_identities > 0 {
                        info!(
                            "Creating {} asset lock proofs for start identities",
                            strategy.start_identities.number_of_identities
                        );
                    }

                    // Call the function to get STs for block
                    let (transitions, finalize_operations, mut new_identities) = strategy
                        .state_transitions_for_block(
                            &mut document_query_callback,
                            &mut identity_fetch_callback,
                            &mut create_asset_lock,
                            &current_block_info,
                            &mut current_identities,
                            &mut known_contracts_lock,
                            &mut signer,
                            &mut identity_nonce_counter,
                            &mut contract_nonce_counter,
                            &mut rng,
                            &StrategyConfig {
                                start_block_height: initial_block_info.height,
                                number_of_blocks: num_blocks,
                            },
                            PlatformVersion::latest(),
                        )
                        .await;

                    drop(known_contracts_lock);

                    current_identities.append(&mut new_identities);

                    // TO-DO: add documents from state transitions to explorer.drive here
                    // this is required for DocumentDelete and DocumentReplace strategy operations

                    // Process each FinalizeBlockOperation, which so far is just adding keys to the
                    // identities
                    for operation in finalize_operations {
                        match operation {
                            FinalizeBlockOperation::IdentityAddKeys(identifier, keys) => {
                                if let Some(identity) = current_identities
                                    .iter_mut()
                                    .find(|id| id.id() == identifier)
                                {
                                    for key in keys {
                                        identity.add_public_key(key);
                                    }
                                }
                            }
                        }
                    }

                    // Update the loaded_identity_clone and loaded_identity_lock with the latest
                    // state of the identity
                    if let Some(modified_identity) = current_identities
                        .iter()
                        .find(|identity| identity.id() == loaded_identity_clone.id())
                    {
                        loaded_identity_clone = modified_identity.clone();
                        *loaded_identity_lock = modified_identity.clone();
                    }

                    let mut st_queue = VecDeque::new();

                    // Put the state transitions in the queue if not empty
                    if !transitions.is_empty() {
                        st_queue = transitions.into();
                        info!(
                            "Prepared {} state transitions for block {}",
                            st_queue.len(),
                            current_block_info.height
                        );
                    } else {
                        // Log when no state transitions are found for a block
                        info!(
                            "No state transitions prepared for block {}",
                            current_block_info.height
                        );
                    }

                    if st_queue.is_empty() {
                        info!(
                            "No state transitions to process for block {}",
                            current_block_info.height
                        );
                    } else {
                        let mut st_queue_index = 0;
                        let mut broadcast_futures = Vec::new();

                        for transition in st_queue.iter() {
                            // Init
                            transition_count += 1;
                            st_queue_index += 1;
                            let transition_clone = transition.clone();
                            let transition_type = transition_clone.name().to_owned();

                            // Dependent state transitions are those that get their revision checked. Sending multiple
                            // in the same block causes errors because they get sent to different nodes and become disordered.
                            // So we sleep for 1 second for dependent transitions so that they only go 1 per block.
                            let is_dependent_transition = matches!(
                                transition_clone,
                                StateTransition::IdentityUpdate(_)
                                    | StateTransition::DataContractUpdate(_)
                                    | StateTransition::IdentityCreditTransfer(_)
                                    | StateTransition::IdentityCreditWithdrawal(_)
                            );

                            if is_dependent_transition {
                                // Sequentially process dependent transitions with a delay between
                                // them
                                if let Ok(broadcast_request) =
                                    transition_clone.broadcast_request_for_state_transition()
                                {
                                    match broadcast_request
                                        .execute(sdk, RequestSettings::default())
                                        .await
                                    {
                                        Ok(_broadcast_result) => {
                                            if let Ok(wait_request) = transition_clone
                                                .wait_for_state_transition_result_request()
                                            {
                                                match wait_request
                                                    .execute(sdk, RequestSettings::default())
                                                    .await
                                                {
                                                    Ok(wait_response) => {
                                                        if let Some(wait_for_state_transition_result_response::Version::V0(v0_response)) = &wait_response.version {
                                                            if let Some(metadata) = &v0_response.metadata {
                                                                success_count += 1;
                                                                if !verify_proofs {
                                                                    info!("Successfully processed state transition {} ({}) for block {} (Actual block height: {})", st_queue_index, transition_type, current_block_info.height, metadata.height);
                                                                }
                                                                // Additional logging to inspect the result regardless of metadata presence
                                                                match &v0_response.result {
                                                                    Some(wait_for_state_transition_result_response_v0::Result::Error(error)) => {
                                                                        error!("WaitForStateTransitionResultResponse error: {:?}", error);
                                                                    }
                                                                    Some(wait_for_state_transition_result_response_v0::Result::Proof(proof)) => {
                                                                        if verify_proofs {
                                                                            let epoch = Epoch::new(metadata.epoch as u16).expect("Expected to get epoch from metadata in proof verification");
                                                                            let verified = Drive::verify_state_transition_was_executed_with_proof(
                                                                                &transition_clone,
                                                                                &BlockInfo {
                                                                                    time_ms: metadata.time_ms,
                                                                                    height: metadata.height,
                                                                                    core_height: metadata.core_chain_locked_height,
                                                                                    epoch,
                                                                                },
                                                                                proof.grovedb_proof.as_slice(),
                                                                                &|_| Ok(None),
                                                                                sdk.version(),                                                            
                                                                            );
                                                                            match verified {
                                                                                Ok(_) => {
                                                                                    info!("Successfully processed and verified proof for state transition {} ({}), block {} (Actual block height: {})", st_queue_index, transition_type, current_block_info.height, metadata.height);
                                                                                }
                                                                                Err(e) => {
                                                                                    error!("Error verifying state transition execution proof: {}", e);
                                                                                }
                                                                            }    
                                                                        }
                                                                    }
                                                                    _ => {}
                                                                }

                                                                // Sleep because we need to give the chain state time to update revisions
                                                                // It seems this is only necessary for certain STs. Like AddKeys and DisableKeys seem to need it, but Transfer does not. Not sure about Withdraw or ContractUpdate yet.
                                                                tokio::time::sleep(tokio::time::Duration::from_secs(1)).await;
                                                            }
                                                        } else {
                                                            info!("Response version other than V0 received or absent for state transition {} ({})", st_queue_index, transition_type);
                                                        }
                                                    }
                                                    Err(e) => error!(
                                                        "Error waiting for state transition result: {:?}",
                                                        e
                                                    ),
                                                }
                                            } else {
                                                error!(
                                                    "Failed to create wait request for state transition."
                                                );
                                            }
                                        }
                                        Err(e) => error!(
                                            "Error broadcasting dependent state transition: {:?}",
                                            e
                                        ),
                                    }
                                } else {
                                    error!(
                                        "Failed to create broadcast request for state transition."
                                    );
                                }
                            } else {
                                // Prepare futures for broadcasting independent transitions
                                let future = async move {
                                    match transition_clone.broadcast_request_for_state_transition()
                                    {
                                        Ok(broadcast_request) => {
                                            let broadcast_result = broadcast_request
                                                .execute(sdk, RequestSettings::default())
                                                .await;
                                            Ok((transition_clone, broadcast_result))
                                        }
                                        Err(e) => Err(e),
                                    }
                                };
                                broadcast_futures.push(future);
                            }
                        }

                        // Concurrently execute all broadcast requests for independent transitions
                        let broadcast_results = join_all(broadcast_futures).await;

                        // Prepare futures for waiting for state transition results
                        let mut wait_futures = Vec::new();
                        for (index, result) in broadcast_results.into_iter().enumerate() {
                            match result {
                                Ok((transition, broadcast_result)) => {
                                    let transition_type = transition.name().to_owned();

                                    if broadcast_result.is_err() {
                                        error!(
                                            "Error broadcasting state transition {} ({}) for block height {}: {:?}",
                                            index + 1,
                                            transition_type,
                                            current_block_info.height,
                                            broadcast_result.err().unwrap()
                                        );
                                        continue;
                                    }

                                    // Extract the data contract ID from the transition
                                    let data_contract_id_option = match &transition {
                                        StateTransition::DocumentsBatch(DocumentsBatchTransition::V0(documents_batch)) => {
                                            documents_batch.transitions.get(0).and_then(|document_transition| {
                                                match document_transition {
                                                    DocumentTransition::Create(DocumentCreateTransition::V0(create_transition)) => {
                                                        Some(create_transition.base.data_contract_id())
                                                    },
                                                    // Add handling for Replace and Delete transitions if necessary
                                                    _ => None,
                                                }
                                            })
                                        },
                                        _ => None,
                                    };

                                    let known_contracts_lock = app_state.known_contracts.lock().await;

                                    let data_contract_clone = if let Some(data_contract_id) = data_contract_id_option {
                                        let data_contract_id_str = data_contract_id.to_string(Encoding::Base58);
                                        known_contracts_lock.get(&data_contract_id_str).cloned()
                                    } else {
                                        None
                                    };

                                    drop(known_contracts_lock);

                                    let wait_future = async move {
                                        let wait_result = match transition.wait_for_state_transition_result_request() {
                                            Ok(wait_request) => wait_request.execute(sdk, RequestSettings::default()).await,
                                            Err(e) => {
                                                error!(
                                                    "Error creating wait request for state transition {} block height {}: {:?}",
                                                    index + 1, current_block_info.height, e
                                                );
                                                return None;
                                            }
                                        };

                                        match wait_result {
                                            Ok(wait_response) => {
                                                Some(if let Some(wait_for_state_transition_result_response::Version::V0(v0_response)) = &wait_response.version {
                                                    if let Some(metadata) = &v0_response.metadata {
                                                        if !verify_proofs {
                                                            info!(
                                                                "Successfully processed state transition {} ({}) for block {} (Actual block height: {})",
                                                                index + 1, transition.name(), current_block_info.height, metadata.height
                                                            );    
                                                        }

                                                        // Verification of the proof
                                                        if let Some(wait_for_state_transition_result_response_v0::Result::Proof(proof)) = &v0_response.result {
                                                            if verify_proofs {
                                                                let epoch = Epoch::new(metadata.epoch as u16).expect("Expected to get epoch from metadata in proof verification");
                                                                // For proof verification, if it's a DocumentsBatch, include the data contract, else don't
                                                                let verified = if transition.name() == "DocumentsBatch" {
                                                                    match data_contract_clone.as_ref() {
                                                                        Some(data_contract) => {
                                                                            let epoch = Epoch::new(metadata.epoch as u16).expect("Expected to get epoch from metadata in proof verification");
                                                                            Drive::verify_state_transition_was_executed_with_proof(
                                                                                &transition,
                                                                                &BlockInfo {
                                                                                    time_ms: metadata.time_ms,
                                                                                    height: metadata.height,
                                                                                    core_height: metadata.core_chain_locked_height,
                                                                                    epoch,
                                                                                },
                                                                                proof.grovedb_proof.as_slice(),
                                                                                &|_| Ok(Some(data_contract.clone().into())),
                                                                                sdk.version(),
                                                                            )
                                                                        }
                                                                        None => Err(drive::error::Error::Proof(ProofError::UnknownContract("Data contract ID not found in known_contracts".into()))),
                                                                    }
                                                                } else {
                                                                    let epoch = Epoch::new(metadata.epoch as u16).expect("Expected to get epoch from metadata in proof verification");
                                                                    Drive::verify_state_transition_was_executed_with_proof(
                                                                        &transition,
                                                                        &BlockInfo {
                                                                            time_ms: metadata.time_ms,
                                                                            height: metadata.height,
                                                                            core_height: metadata.core_chain_locked_height,
                                                                            epoch,
                                                                        },
                                                                        proof.grovedb_proof.as_slice(),
                                                                        &|_| Ok(None),
                                                                        sdk.version(),
                                                                    )
                                                                };

                                                                match verified {
                                                                    Ok(_) => {
                                                                        info!("Successfully processed and verified proof for state transition {} ({}), block {} (Actual block height: {})", index + 1, transition_type, current_block_info.height, metadata.height);
<<<<<<< HEAD
=======
                                                                        
                                                                        // If a data contract was registered, add it to
                                                                        // known_contracts
                                                                        if let StateTransition::DataContractCreate(
                                                                            DataContractCreateTransition::V0(
                                                                                data_contract_create_transition,
                                                                            ),
                                                                        ) = &transition
                                                                        {
                                                                            // Extract the data contract from the transition
                                                                            let data_contract_serialized =
                                                                                &data_contract_create_transition
                                                                                    .data_contract;
                                                                            let data_contract_result =
                                                                                DataContract::try_from_platform_versioned(
                                                                                    data_contract_serialized.clone(),
                                                                                    false,
                                                                                    PlatformVersion::latest(),
                                                                                );

                                                                            match data_contract_result {
                                                                                Ok(data_contract) => {
                                                                                    let mut known_contracts_lock =
                                                                                        app_state
                                                                                            .known_contracts
                                                                                            .lock()
                                                                                            .await;
                                                                                    known_contracts_lock.insert(
                                                                                        data_contract
                                                                                            .id()
                                                                                            .to_string(Encoding::Base58),
                                                                                        data_contract,
                                                                                    );
                                                                                }
                                                                                Err(e) => {
                                                                                    error!(
                                                                                        "Error deserializing data \
                                                                                        contract: {:?}",
                                                                                        e
                                                                                    );
                                                                                }
                                                                            }
                                                                        }
>>>>>>> 42ba10c9
                                                                    }
                                                                    Err(e) => error!("Error verifying state transition execution proof: {}", e),
                                                                }
                                                            }

                                                            // If it's the first block, sleep for one second so we don't, for example, register a doc to a new contract
                                                            if current_block_info.height == initial_block_info.height {
                                                                tokio::time::sleep(tokio::time::Duration::from_secs(1)).await;
                                                            }
                                                        }
                                                        
                                                        // If a data contract was registered, add it to
                                                        // known_contracts
                                                        if let StateTransition::DataContractCreate(
                                                            DataContractCreateTransition::V0(
                                                                data_contract_create_transition,
                                                            ),
                                                        ) = &transition
                                                        {
                                                            // Extract the data contract from the transition
                                                            let data_contract_serialized =
                                                                &data_contract_create_transition
                                                                    .data_contract;
                                                            let data_contract_result =
                                                                DataContract::try_from_platform_versioned(
                                                                    data_contract_serialized.clone(),
                                                                    false,
                                                                    PlatformVersion::latest(),
                                                                );

                                                            match data_contract_result {
                                                                Ok(data_contract) => {
                                                                    let mut known_contracts_lock =
                                                                        app_state
                                                                            .known_contracts
                                                                            .lock()
                                                                            .await;
                                                                    known_contracts_lock.insert(
                                                                        data_contract
                                                                            .id()
                                                                            .to_string(Encoding::Base58),
                                                                        data_contract,
                                                                    );
                                                                }
                                                                Err(e) => {
                                                                    error!(
                                                                        "Error deserializing data \
                                                                        contract: {:?}",
                                                                        e
                                                                    );
                                                                }
                                                            }
                                                        }

                                                        // Log the Base58 encoded IDs of any created Identities
                                                        match transition.clone() {
                                                            StateTransition::IdentityCreate(identity_create_transition) => {
                                                                let ids = identity_create_transition.modified_data_ids();
                                                                for id in ids {
                                                                    let encoded_id: String = id.into();
                                                                    info!("Created Identity: {}", encoded_id);
                                                                }
                                                            },
                                                            _ => {
                                                                // nothing
                                                            }
                                                        }
                                                        
                                                        // Log the Base58 encoded IDs of any created Contracts
                                                        match transition.clone() {
                                                            StateTransition::DataContractCreate(contract_create_transition) => {
                                                                let ids = contract_create_transition.modified_data_ids();
                                                                for id in ids {
                                                                    let encoded_id: String = id.into();
                                                                    info!("Created Contract: {}", encoded_id);
                                                                }
                                                            },
                                                            _ => {
                                                                // nothing
                                                            }
                                                        }

                                                        // Log the Base58 encoded IDs of any created Identities
                                                        match transition.clone() {
                                                            StateTransition::IdentityCreate(identity_create_transition) => {
                                                                let ids = identity_create_transition.modified_data_ids();
                                                                for id in ids {
                                                                    let encoded_id: String = id.into();
                                                                    info!("Created Identity: {}", encoded_id);
                                                                }
                                                            },
                                                            _ => {
                                                                // nothing
                                                            }
                                                        }
                                                    }
                                                })
                                            },
                                            Err(e) => {
                                                error!("Wait result error: {:?}", e);
                                                None
                                            }
                                        }
                                    };
                                    wait_futures.push(wait_future);
                                },
                                Err(e) => {
                                    error!(
                                        "Error preparing broadcast request for state transition {} block height {}: {:?}",
                                        index + 1,
                                        current_block_info.height,
                                        e
                                    );
                                }
                            }
                        }

                        // Wait for all state transition result futures to complete
                        let wait_results = join_all(wait_futures).await;

                        // Log the actual block height for each state transition
                        for (_, actual_block_height) in wait_results.into_iter().enumerate() {
                            match actual_block_height {
                                Some(_) => {
                                    success_count += 1;
                                }
                                None => continue,
                            }
                        }
                    }

                    // Update block_info
                    current_block_info.height += 1;
                    current_block_info.time_ms += 1 * 1000; // plus 1 second
                }

                info!("-----Strategy '{}' finished running-----", strategy_name);
                let run_time = run_start_time.elapsed();

                // Refresh the identity at the end
                drop(loaded_identity_lock);
                let refresh_result = app_state.refresh_identity(&sdk).await;
                if let Err(ref e) = refresh_result {
                    error!("Failed to refresh identity after running strategy: {:?}", e);
                }

                // Attempt to retrieve the final balance from the refreshed identity
                let final_balance_identity = match refresh_result {
                    Ok(refreshed_identity_lock) => {
                        // Successfully refreshed, now access the balance
                        refreshed_identity_lock.balance()
                    }
                    Err(_) => {
                        error!("Error refreshing identity after running strategy");
                        initial_balance_identity
                    }
                };

                let dash_spent_identity = (initial_balance_identity as f64
                    - final_balance_identity as f64)
                    / 100_000_000_000.0;

                let loaded_wallet_lock = app_state.loaded_wallet.lock().await;
                let final_balance_wallet = loaded_wallet_lock.clone().unwrap().balance();
                let dash_spent_wallet = (initial_balance_wallet as f64
                    - final_balance_wallet as f64)
                    / 100_000_000_000.0;

                info!(
                    "-----Strategy '{}' completed-----\n\nState transitions attempted: {}\nState \
                    transitions succeeded: {}\nNumber of blocks: {}\nRun time: \
                    {:?}\nDash spent (Loaded Identity): {}\nDash spent (Wallet): {}\n",
                    strategy_name,
                    transition_count,
                    success_count,
                    (current_block_info.height - initial_block_info.height),
                    run_time,
                    dash_spent_identity,
                    dash_spent_wallet,
                );

                BackendEvent::StrategyCompleted {
                    strategy_name: strategy_name.clone(),
                    result: StrategyCompletionResult::Success {
                        final_block_height: current_block_info.height,
                        start_block_height: initial_block_info.height,
                        success_count,
                        transition_count,
                        run_time,
                        dash_spent_identity,
                        dash_spent_wallet,
                    },
                }
            } else {
                tracing::error!("No strategy loaded with name \"{}\"", strategy_name);
                BackendEvent::None
            }
        }
        StrategyTask::RemoveLastContract(strategy_name) => {
            let mut strategies_lock = app_state.available_strategies.lock().await;
            let mut contract_names_lock =
                app_state.available_strategies_contract_names.lock().await;

            if let Some(strategy) = strategies_lock.get_mut(&strategy_name) {
                // Remove the last contract_with_update entry from the strategy
                strategy.contracts_with_updates.pop();

                // Also remove the corresponding entry from the displayed contracts
                if let Some(contract_names) = contract_names_lock.get_mut(&strategy_name) {
                    // Assuming each entry in contract_names corresponds to an entry in
                    // contracts_with_updates
                    contract_names.pop();
                }

                BackendEvent::AppStateUpdated(AppStateUpdate::SelectedStrategy(
                    strategy_name.clone(),
                    MutexGuard::map(strategies_lock, |strategies| {
                        strategies.get_mut(&strategy_name).expect("strategy exists")
                    }),
                    MutexGuard::map(contract_names_lock, |names| {
                        names.get_mut(&strategy_name).expect("inconsistent data")
                    }),
                ))
            } else {
                BackendEvent::None
            }
        }
        StrategyTask::RemoveIdentityInserts(strategy_name) => {
            let mut strategies_lock = app_state.available_strategies.lock().await;
            if let Some(strategy) = strategies_lock.get_mut(&strategy_name) {
                strategy.identities_inserts = IdentityInsertInfo::default();
                BackendEvent::AppStateUpdated(AppStateUpdate::SelectedStrategy(
                    strategy_name.clone(),
                    MutexGuard::map(strategies_lock, |strategies| {
                        strategies.get_mut(&strategy_name).expect("strategy exists")
                    }),
                    MutexGuard::map(
                        app_state.available_strategies_contract_names.lock().await,
                        |names| names.get_mut(&strategy_name).expect("inconsistent data"),
                    ),
                ))
            } else {
                BackendEvent::None
            }
        }
        StrategyTask::RemoveStartIdentities(strategy_name) => {
            let mut strategies_lock = app_state.available_strategies.lock().await;
            if let Some(strategy) = strategies_lock.get_mut(&strategy_name) {
                strategy.start_identities = StartIdentities::default();
                BackendEvent::AppStateUpdated(AppStateUpdate::SelectedStrategy(
                    strategy_name.clone(),
                    MutexGuard::map(strategies_lock, |strategies| {
                        strategies.get_mut(&strategy_name).expect("strategy exists")
                    }),
                    MutexGuard::map(
                        app_state.available_strategies_contract_names.lock().await,
                        |names| names.get_mut(&strategy_name).expect("inconsistent data"),
                    ),
                ))
            } else {
                BackendEvent::None
            }
        }
        StrategyTask::RemoveLastOperation(strategy_name) => {
            let mut strategies_lock = app_state.available_strategies.lock().await;
            if let Some(strategy) = strategies_lock.get_mut(&strategy_name) {
                strategy.operations.pop();
                BackendEvent::AppStateUpdated(AppStateUpdate::SelectedStrategy(
                    strategy_name.clone(),
                    MutexGuard::map(strategies_lock, |strategies| {
                        strategies.get_mut(&strategy_name).expect("strategy exists")
                    }),
                    MutexGuard::map(
                        app_state.available_strategies_contract_names.lock().await,
                        |names| names.get_mut(&strategy_name).expect("inconsistent data"),
                    ),
                ))
            } else {
                BackendEvent::None
            }
        }
    }
}

pub async fn update_known_contracts(
    sdk: &Sdk,
    known_contracts: &Mutex<KnownContractsMap>,
) -> Result<(), String> {
    let contract_ids = {
        let contracts_lock = known_contracts.lock().await;
        contracts_lock.keys().cloned().collect::<Vec<String>>()
    };

    // Clear known contracts first. This is necessary for some reason, I don't know.
    let mut contracts_lock = known_contracts.lock().await;
    contracts_lock.clear();
    drop(contracts_lock);

    for contract_id_str in contract_ids.iter() {
        let contract_id = Identifier::from_string(contract_id_str, Encoding::Base58)
            .expect("Failed to convert ID string to Identifier");

        match DataContract::fetch(&*sdk, contract_id).await {
            Ok(Some(data_contract)) => {
                let mut contracts_lock = known_contracts.lock().await;
                contracts_lock.insert(contract_id_str.clone(), data_contract);
            }
            Ok(None) => {
                error!("Contract not found for ID: {}", contract_id_str);
            }
            Err(e) => {
                return Err(format!(
                    "Error fetching contract {}: {}",
                    contract_id_str, e
                ));
            }
        }
    }

    Ok(())
}<|MERGE_RESOLUTION|>--- conflicted
+++ resolved
@@ -308,23 +308,16 @@
                 };
 
                 // Get the loaded identity nonce
-                let mut loaded_identity_lock = app_state.loaded_identity.lock().await;
+                let loaded_identity_lock = app_state.loaded_identity.lock().await;
                 if loaded_identity_lock.is_some() {
                     drop(loaded_identity_lock);
             
                     let _ = app_state.refresh_identity(&sdk).await;
-            
-                    loaded_identity_lock = app_state.loaded_identity.lock().await;
                 } else {
                     error!("Can't create contracts_with_updates because there's no loaded identity.");
                     return BackendEvent::None;
                 }
-                let identity_id = loaded_identity_lock.as_ref().expect("Expected a loaded identity").id();
-                let identity_nonce = sdk
-                    .get_identity_nonce(identity_id, true, None)
-                    .await
-                    .expect("Couldn't get current identity nonce");
-            
+
                 if let Some(first_contract_name) = selected_contract_names.first() {
                     if let Some(data_contract) = get_contract(first_contract_name) {
                         match CreatedDataContract::from_contract_and_identity_nonce(
@@ -993,6 +986,13 @@
                                                                 // Sleep because we need to give the chain state time to update revisions
                                                                 // It seems this is only necessary for certain STs. Like AddKeys and DisableKeys seem to need it, but Transfer does not. Not sure about Withdraw or ContractUpdate yet.
                                                                 tokio::time::sleep(tokio::time::Duration::from_secs(1)).await;
+                                                            } else {
+                                                                if let Some(result) = &v0_response.result {
+                                                                    match result {
+                                                                        wait_for_state_transition_result_response_v0::Result::Error(e) => tracing::error!("{:?}", e),
+                                                                        wait_for_state_transition_result_response_v0::Result::Proof(_) => tracing::info!("Proof received but no metadata present so we can't verify it."),
+                                                                    }
+                                                                }
                                                             }
                                                         } else {
                                                             info!("Response version other than V0 received or absent for state transition {} ({})", st_queue_index, transition_type);
@@ -1030,7 +1030,15 @@
                                                 .await;
                                             Ok((transition_clone, broadcast_result))
                                         }
-                                        Err(e) => Err(e),
+                                        Err(e) => {
+                                            tracing::error!(
+                                                "Error preparing broadcast request for state transition {} block height {}: {:?}",
+                                                st_queue_index,
+                                                current_block_info.height,
+                                                e
+                                            );
+                                            Err(e)
+                                        },
                                     }
                                 };
                                 broadcast_futures.push(future);
@@ -1111,7 +1119,6 @@
                                                         // Verification of the proof
                                                         if let Some(wait_for_state_transition_result_response_v0::Result::Proof(proof)) = &v0_response.result {
                                                             if verify_proofs {
-                                                                let epoch = Epoch::new(metadata.epoch as u16).expect("Expected to get epoch from metadata in proof verification");
                                                                 // For proof verification, if it's a DocumentsBatch, include the data contract, else don't
                                                                 let verified = if transition.name() == "DocumentsBatch" {
                                                                     match data_contract_clone.as_ref() {
@@ -1151,52 +1158,6 @@
                                                                 match verified {
                                                                     Ok(_) => {
                                                                         info!("Successfully processed and verified proof for state transition {} ({}), block {} (Actual block height: {})", index + 1, transition_type, current_block_info.height, metadata.height);
-<<<<<<< HEAD
-=======
-                                                                        
-                                                                        // If a data contract was registered, add it to
-                                                                        // known_contracts
-                                                                        if let StateTransition::DataContractCreate(
-                                                                            DataContractCreateTransition::V0(
-                                                                                data_contract_create_transition,
-                                                                            ),
-                                                                        ) = &transition
-                                                                        {
-                                                                            // Extract the data contract from the transition
-                                                                            let data_contract_serialized =
-                                                                                &data_contract_create_transition
-                                                                                    .data_contract;
-                                                                            let data_contract_result =
-                                                                                DataContract::try_from_platform_versioned(
-                                                                                    data_contract_serialized.clone(),
-                                                                                    false,
-                                                                                    PlatformVersion::latest(),
-                                                                                );
-
-                                                                            match data_contract_result {
-                                                                                Ok(data_contract) => {
-                                                                                    let mut known_contracts_lock =
-                                                                                        app_state
-                                                                                            .known_contracts
-                                                                                            .lock()
-                                                                                            .await;
-                                                                                    known_contracts_lock.insert(
-                                                                                        data_contract
-                                                                                            .id()
-                                                                                            .to_string(Encoding::Base58),
-                                                                                        data_contract,
-                                                                                    );
-                                                                                }
-                                                                                Err(e) => {
-                                                                                    error!(
-                                                                                        "Error deserializing data \
-                                                                                        contract: {:?}",
-                                                                                        e
-                                                                                    );
-                                                                                }
-                                                                            }
-                                                                        }
->>>>>>> 42ba10c9
                                                                     }
                                                                     Err(e) => error!("Error verifying state transition execution proof: {}", e),
                                                                 }
@@ -1250,20 +1211,6 @@
                                                                 }
                                                             }
                                                         }
-
-                                                        // Log the Base58 encoded IDs of any created Identities
-                                                        match transition.clone() {
-                                                            StateTransition::IdentityCreate(identity_create_transition) => {
-                                                                let ids = identity_create_transition.modified_data_ids();
-                                                                for id in ids {
-                                                                    let encoded_id: String = id.into();
-                                                                    info!("Created Identity: {}", encoded_id);
-                                                                }
-                                                            },
-                                                            _ => {
-                                                                // nothing
-                                                            }
-                                                        }
                                                         
                                                         // Log the Base58 encoded IDs of any created Contracts
                                                         match transition.clone() {
@@ -1292,7 +1239,16 @@
                                                                 // nothing
                                                             }
                                                         }
+                                                    } else {
+                                                        if let Some(result) = &v0_response.result {
+                                                            match result {
+                                                                wait_for_state_transition_result_response_v0::Result::Error(e) => tracing::error!("{:?}", e),
+                                                                wait_for_state_transition_result_response_v0::Result::Proof(_) => tracing::info!("Proof received but no metadata present so we can't verify it."),
+                                                            }
+                                                        }
                                                     }
+                                                } else {
+                                                    tracing::error!("wait_response.version is None");
                                                 })
                                             },
                                             Err(e) => {
