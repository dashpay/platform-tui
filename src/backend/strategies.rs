//! Strategies management backend module.

use std::{
    collections::{BTreeMap, BTreeSet, VecDeque},
    fs::File,
    io::Write,
    sync::{
        atomic::{AtomicU64, AtomicUsize, Ordering},
        Arc,
    },
    time::{Duration, Instant, SystemTime, UNIX_EPOCH},
};

use crossterm::style::Stylize;
use dapi_grpc::{platform::v0::{
    get_epochs_info_request, get_epochs_info_response,
    wait_for_state_transition_result_response::{
        self, wait_for_state_transition_result_response_v0,
    },
    GetEpochsInfoRequest,
}, tonic::Code};
use dash_sdk::platform::transition::withdraw_from_identity::WithdrawFromIdentity;
use dash_sdk::{
    platform::{transition::broadcast_request::BroadcastRequestForStateTransition, Fetch},
    Sdk,
};
use dashmap::DashMap;
use dpp::{
    block::{block_info::BlockInfo, epoch::Epoch},
    dashcore::{Address, PrivateKey, Transaction},
    data_contract::{
        accessors::v0::{DataContractV0Getters, DataContractV0Setters},
        created_data_contract::CreatedDataContract,
        document_type::random_document::{DocumentFieldFillSize, DocumentFieldFillType},
        DataContract,
    },
    document::Document,
    identity::{
        accessors::IdentityGettersV0, state_transition::asset_lock_proof::AssetLockProof, Identity,
        KeyType, PartialIdentity, Purpose, SecurityLevel,
    },
    platform_value::{string_encoding::Encoding, Identifier},
    serialization::{
        PlatformDeserializableWithPotentialValidationFromVersionedStructure,
        PlatformSerializableWithPlatformVersion,
    },
    state_transition::{
        data_contract_create_transition::accessors::DataContractCreateTransitionAccessorsV0,
        documents_batch_transition::{
            document_base_transition::v0::v0_methods::DocumentBaseTransitionV0Methods,
            document_create_transition::v0::DocumentFromCreateTransitionV0,
            document_transition::DocumentTransition, DocumentCreateTransition,
            DocumentDeleteTransition, DocumentsBatchTransition,
        },
        identity_topup_transition::{
            methods::IdentityTopUpTransitionMethodsV0, IdentityTopUpTransition,
        },
        StateTransition, StateTransitionLike,
    },
};
use drive::{
    drive::{
        document::query::{QueryDocumentsOutcome, QueryDocumentsOutcomeV0Methods},
        identity::key::fetch::IdentityKeysRequest,
        Drive,
    },
    error::proof::ProofError,
    query::DriveDocumentQuery,
    util::object_size_info::{DocumentInfo, OwnedDocumentInfo},
};
use futures::{future::join_all, stream::FuturesUnordered, FutureExt};
use hdrhistogram::Histogram;
use itertools::Itertools;
use rand::{rngs::StdRng, SeedableRng};
use rs_dapi_client::{DapiRequest, DapiRequestExecutor, RequestSettings};
use simple_signer::signer::SimpleSigner;
use strategy_tests::{
    frequency::Frequency,
    operations::{DocumentAction, DocumentOp, FinalizeBlockOperation, Operation, OperationType},
    IdentityInsertInfo, LocalDocumentQuery, StartIdentities, Strategy, StrategyConfig,
};
use tokio::sync::{oneshot, Mutex, MutexGuard, Semaphore};

use crate::backend::{wallet::SingleKeyWallet, Wallet};

use super::{
    insight::InsightAPIClient,
    state::{ContractFileName, KnownContractsMap},
    AppState, AppStateUpdate, BackendEvent, StrategyCompletionResult, StrategyContractNames, Task,
};

#[derive(Debug, PartialEq, Clone)]
pub enum StrategyTask {
    CreateStrategy(String),
    ImportStrategy(String),
    ExportStrategy(String),
    SelectStrategy(String),
    DeleteStrategy(String),
    CloneStrategy(String),
    SetStartContracts(String, Vec<String>),
    SetStartContractsRandom(String, String, u8),
    SetIdentityInserts {
        strategy_name: String,
        identity_inserts_frequency: Frequency,
    },
    SetStartIdentities {
        strategy_name: String,
        count: u16,
        keys_count: u8,
        balance: u64,
        add_transfer_key: bool,
    },
    SetStartIdentitiesBalance(String, u64),
    AddOperation {
        strategy_name: String,
        operation: Operation,
    },
    RegisterDocsToAllContracts(String, u16, DocumentFieldFillSize, DocumentFieldFillType),
    RunStrategy(String, u64, bool, bool, u64),
    RemoveLastContract(String),
    ClearContracts(String),
    ClearOperations(String),
    RemoveIdentityInserts(String),
    RemoveStartIdentities(String),
    RemoveLastOperation(String),
}

impl AppState {
    pub async fn run_strategy_task<'s>(
        &'s self,
        sdk: &Sdk,
        task: StrategyTask,
        insight: &'s InsightAPIClient,
    ) -> BackendEvent<'s> {
        match task {
            StrategyTask::CreateStrategy(strategy_name) => {
                let mut strategies_lock = self.available_strategies.lock().await;
                let mut contract_names_lock =
                    self.available_strategies_contract_names.lock().await;
                let mut selected_strategy_lock = self.selected_strategy.lock().await;
    
                strategies_lock.insert(strategy_name.clone(), Strategy::default());
                *selected_strategy_lock = Some(strategy_name.clone());
                contract_names_lock.insert(strategy_name.clone(), Default::default());
    
                BackendEvent::AppStateUpdated(AppStateUpdate::SelectedStrategy(
                    strategy_name.clone(),
                    MutexGuard::map(strategies_lock, |strategies| {
                        strategies.get_mut(&strategy_name).expect("strategy exists")
                    }),
                    MutexGuard::map(contract_names_lock, |names| {
                        names.get_mut(&strategy_name).expect("inconsistent data")
                    }),
                ))
            }
            StrategyTask::ImportStrategy(url) => {
                match reqwest::get(&url).await {
                    Ok(response) => {
                        if response.status().is_success() {
                            match response.bytes().await {
                                Ok(bytes) => {
                                    match Strategy::versioned_deserialize(&bytes, true, &sdk.version())
                                    {
                                        Ok(strategy) => {
                                            let strategy_name = url.split('/').last()
                                                .map(|s| s.rsplit_once('.').map_or(s, |(name, _)| name))
                                                .map(|s| s.to_string())
                                                .expect("Expected to extract the filename from the imported Strategy file");
    
                                            let mut strategies_lock =
                                                self.available_strategies.lock().await;
                                            strategies_lock
                                                .insert(strategy_name.clone(), strategy.clone());
    
                                            // We need to add the contracts to available_strategies_contract_names so they can be displayed.
                                            // In order to do so, we need to convert start_contracts into Base58-encoded IDs
                                            let mut strategy_start_contracts_in_format: StrategyContractNames = Vec::new();
                                            for (contract, maybe_updates) in strategy.start_contracts {
                                                let contract_name = contract
                                                    .data_contract()
                                                    .id()
                                                    .to_string(Encoding::Base58);
                                                if let Some(update_map) = maybe_updates {
                                                    let formatted_update_map = update_map
                                                        .into_iter()
                                                        .map(|(block_number, created_contract)| {
                                                            let contract_name = created_contract
                                                                .data_contract()
                                                                .id()
                                                                .to_string(Encoding::Base58);
                                                            (block_number, contract_name)
                                                        })
                                                        .collect::<BTreeMap<u64, ContractFileName>>();
    
                                                    strategy_start_contracts_in_format.push((
                                                        contract_name,
                                                        Some(formatted_update_map),
                                                    ));
                                                } else {
                                                    strategy_start_contracts_in_format
                                                        .push((contract_name, None));
                                                }
                                            }
    
                                            let mut contract_names_lock = self
                                                .available_strategies_contract_names
                                                .lock()
                                                .await;
                                            contract_names_lock.insert(
                                                strategy_name.clone(),
                                                strategy_start_contracts_in_format,
                                            );
    
                                            let mut selected_strategy =
                                                self.selected_strategy.lock().await;
                                            *selected_strategy = Some(strategy_name.clone());
    
                                            BackendEvent::AppStateUpdated(
                                                AppStateUpdate::SelectedStrategy(
                                                    strategy_name.clone(),
                                                    MutexGuard::map(strategies_lock, |strategies| {
                                                        strategies.get_mut(&strategy_name).expect("Expected to find the strategy in available_strategies")
                                                    }),
                                                    MutexGuard::map(contract_names_lock, |names| {
                                                        names.get_mut(&strategy_name).expect("Expected to find the strategy in available_strategies_contract_names")
                                                    }),
                                                ),
                                            )
                                        }
                                        Err(e) => {
                                            tracing::debug!("Failed to deserialize strategy: {}", e);
                                            BackendEvent::StrategyError {
                                                error: format!("Failed to deserialize strategy: {}", e),
                                            }
                                        }
                                    }
                                }
                                Err(e) => {
                                    tracing::debug!("Failed to fetch strategy data: {}", e);
                                    BackendEvent::StrategyError {
                                        error: format!("Failed to fetch strategy data: {}", e),
                                    }
                                }
                            }
                        } else {
                            tracing::debug!("Failed to fetch strategy: HTTP {}", response.status());
                            BackendEvent::StrategyError {
                                error: format!("Failed to fetch strategy: HTTP {}", response.status()),
                            }
                        }
                    }
                    Err(e) => {
                        tracing::debug!("Failed to fetch strategy: {}", e);
                        BackendEvent::StrategyError {
                            error: format!("Failed to fetch strategy: {}", e),
                        }
                    }
                }
            }
            StrategyTask::ExportStrategy(ref strategy_name) => {
                let strategies_lock = self.available_strategies.lock().await;
                let strategy = strategies_lock
                    .get(strategy_name)
                    .expect("Strategy name doesn't exist in self.available_strategies");
                let platform_version = sdk.version();
    
                match strategy.serialize_to_bytes_with_platform_version(&platform_version) {
                    Ok(binary_data) => {
                        let file_name = format!("supporting_files/strategy_exports/{}", strategy_name);
                        let path = std::path::Path::new(&file_name);
    
                        match File::create(&path) {
                            Ok(mut file) => {
                                if let Err(e) = file.write_all(&binary_data) {
                                    tracing::debug!("Failed to write strategy to file: {}", e);
                                    return BackendEvent::StrategyError {
                                        error: format!("Failed to write strategy to file: {}", e),
                                    };
                                }
                                BackendEvent::TaskCompleted {
                                    task: Task::Strategy(task),
                                    execution_result: Ok(format!(
                                        "Exported strategy file to supporting_files/strategy_exports"
                                    )
                                    .into()),
                                }
                            }
                            Err(e) => {
                                tracing::debug!("Failed to create file: {}", e);
                                BackendEvent::StrategyError {
                                    error: format!("Failed to create file: {}", e),
                                }
                            }
                        }
                    }
                    Err(e) => {
                        tracing::debug!("Failed to serialize strategy: {}", e);
                        BackendEvent::StrategyError {
                            error: format!("Failed to serialize strategy: {}", e),
                        }
                    }
                }
            }
            StrategyTask::SelectStrategy(ref strategy_name) => {
                let mut selected_strategy_lock = self.selected_strategy.lock().await;
                let strategies_lock = self.available_strategies.lock().await;
    
                if strategies_lock.contains_key(strategy_name) {
                    *selected_strategy_lock = Some(strategy_name.clone());
                    BackendEvent::AppStateUpdated(AppStateUpdate::SelectedStrategy(
                        strategy_name.clone(),
                        MutexGuard::map(strategies_lock, |strategies| {
                            strategies.get_mut(strategy_name).expect("strategy exists")
                        }),
                        MutexGuard::map(
                            self.available_strategies_contract_names.lock().await,
                            |names| names.get_mut(strategy_name).expect("inconsistent data"),
                        ),
                    ))
                } else {
                    BackendEvent::StrategyError {
                        error: format!("Strategy doesn't exist in app state."),
                    }
                }
            }
            StrategyTask::DeleteStrategy(strategy_name) => {
                let mut strategies_lock = self.available_strategies.lock().await;
                let mut contract_names_lock =
                    self.available_strategies_contract_names.lock().await;
                let mut selected_strategy_lock = self.selected_strategy.lock().await;
    
                // Check if the strategy exists and remove it
                if strategies_lock.contains_key(&strategy_name) {
                    strategies_lock.remove(&strategy_name);
                    contract_names_lock.remove(&strategy_name);
    
                    // If the deleted strategy was the selected one, unset the selected strategy
                    if let Some(selected) = selected_strategy_lock.as_ref() {
                        if selected == &strategy_name {
                            *selected_strategy_lock = None;
                        }
                    }
    
                    BackendEvent::AppStateUpdated(AppStateUpdate::Strategies(
                        strategies_lock,
                        contract_names_lock,
                    ))
                } else {
                    BackendEvent::StrategyError {
                        error: format!("Strategy doesn't exist in app state."),
                    }
                }
            }
            StrategyTask::CloneStrategy(new_strategy_name) => {
                let mut strategies_lock = self.available_strategies.lock().await;
                let mut contract_names_lock =
                    self.available_strategies_contract_names.lock().await;
                let mut selected_strategy_lock = self.selected_strategy.lock().await;
    
                if let Some(selected_strategy_name) = &*selected_strategy_lock {
                    if let Some(strategy_to_clone) = strategies_lock.get(selected_strategy_name) {
                        let cloned_strategy = strategy_to_clone.clone();
                        let cloned_display_data = contract_names_lock
                            .get(selected_strategy_name)
                            .cloned()
                            .unwrap_or_default();
    
                        strategies_lock.insert(new_strategy_name.clone(), cloned_strategy);
                        contract_names_lock.insert(new_strategy_name.clone(), cloned_display_data);
    
                        *selected_strategy_lock = Some(new_strategy_name.clone());
    
                        BackendEvent::AppStateUpdated(AppStateUpdate::SelectedStrategy(
                            new_strategy_name.clone(),
                            MutexGuard::map(strategies_lock, |strategies| {
                                strategies
                                    .get_mut(&new_strategy_name)
                                    .expect("strategy exists")
                            }),
                            MutexGuard::map(contract_names_lock, |names| {
                                names
                                    .get_mut(&new_strategy_name)
                                    .expect("inconsistent data")
                            }),
                        ))
                    } else {
                        BackendEvent::StrategyError {
                            error: format!("Strategy doesn't exist in app state."),
                        }
                    }
                } else {
                    BackendEvent::StrategyError {
                        error: format!("No selected strategy in app state."),
                    }
                }
            }
            StrategyTask::SetStartContracts(strategy_name, selected_contract_names) => {
                // Attain state locks
                let mut strategies_lock = self.available_strategies.lock().await;
                let known_contracts_lock = self.known_contracts.lock().await;
                let supporting_contracts_lock = self.supporting_contracts.lock().await;
                let mut contract_names_lock =
                    self.available_strategies_contract_names.lock().await;
    
                if let Some(strategy) = strategies_lock.get_mut(&strategy_name) {
                    let platform_version = sdk.version();
    
                    // Function to retrieve the contract from either known_contracts or
                    // supporting_contracts
                    let get_contract = |contract_name: &String| {
                        known_contracts_lock
                            .get(contract_name)
                            .or_else(|| supporting_contracts_lock.get(contract_name))
                            .cloned()
                    };
    
                    // Set a fake identity nonce for now. We will set real identity nonces during strategy execution.
                    let fake_identity_nonce = 1;
    
                    if let Some(first_contract_name) = selected_contract_names.first() {
                        if let Some(mut data_contract) = get_contract(first_contract_name) {
                            data_contract.set_version(1);
    
                            match CreatedDataContract::from_contract_and_identity_nonce(
                                data_contract,
                                fake_identity_nonce,
                                platform_version,
                            ) {
                                Ok(original_contract) => {
                                    let mut updates = BTreeMap::new();
    
                                    for (order, contract_name) in
                                        selected_contract_names.iter().enumerate().skip(1)
                                    {
                                        if let Some(update_contract) = get_contract(contract_name) {
                                            match CreatedDataContract::from_contract_and_identity_nonce(
                                                update_contract,
                                                fake_identity_nonce,
                                                platform_version,
                                            ) {
                                                Ok(created_update_contract) => {
                                                    updates
                                                        .insert(order as u64, created_update_contract);
                                                }
                                                Err(e) => {
                                                    tracing::debug!(
                                                        "Error converting DataContract to \
                                                         CreatedDataContract for update: {:?}",
                                                        e
                                                    );
                                                    return BackendEvent::StrategyError {
                                                        error: format!("Error converting DataContract to CreatedDataContract for update: {:?}", e)
                                                    };
                                                }
                                            }
                                        }
                                    }
    
                                    strategy.start_contracts.push((
                                        original_contract,
                                        if updates.is_empty() {
                                            None
                                        } else {
                                            Some(updates)
                                        },
                                    ));
                                }
                                Err(e) => {
                                    tracing::debug!(
                                        "Error converting DataContract to CreatedDataContract: {:?}",
                                        e
                                    );
                                    return BackendEvent::StrategyError {
                                        error: format!("Error converting DataContract to CreatedDataContract: {:?}", e)
                                    };
                                }
                            }
                        }
                    }
    
                    let mut transformed_contract_names = Vec::new();
                    if let Some(first_contract_name) = selected_contract_names.first() {
                        let updates: BTreeMap<u64, String> = selected_contract_names
                            .iter()
                            .enumerate()
                            .skip(1)
                            .map(|(order, name)| (order as u64, name.clone()))
                            .collect();
                        transformed_contract_names.push((first_contract_name.clone(), Some(updates)));
                    }
    
                    if let Some(existing_contracts) = contract_names_lock.get_mut(&strategy_name) {
                        existing_contracts.extend(transformed_contract_names);
                    } else {
                        contract_names_lock.insert(strategy_name.clone(), transformed_contract_names);
                    }
    
                    BackendEvent::AppStateUpdated(AppStateUpdate::SelectedStrategy(
                        strategy_name.clone(),
                        MutexGuard::map(strategies_lock, |strategies| {
                            strategies.get_mut(&strategy_name).expect("strategy exists")
                        }),
                        MutexGuard::map(contract_names_lock, |names| {
                            names.get_mut(&strategy_name).expect("inconsistent data")
                        }),
                    ))
                } else {
                    BackendEvent::StrategyError {
                        error: format!("Strategy doesn't exist in app state."),
                    }
                }
            }
            StrategyTask::SetStartContractsRandom(strategy_name, selected_contract_name, variants) => {
                // Attain state locks
                let mut strategies_lock = self.available_strategies.lock().await;
                let known_contracts_lock = self.known_contracts.lock().await;
                let mut supporting_contracts_lock = self.supporting_contracts.lock().await;
                let mut contract_names_lock =
                    self.available_strategies_contract_names.lock().await;
    
                if let Some(strategy) = strategies_lock.get_mut(&strategy_name) {
                    let platform_version = sdk.version();
    
                    // Function to retrieve the contract from either known_contracts or
                    // supporting_contracts
                    let get_contract = |contract_name: &String| {
                        known_contracts_lock
                            .get(contract_name)
                            .or_else(|| supporting_contracts_lock.get(contract_name))
                            .cloned()
                    };
    
                    // Set a fake identity nonce for now. We will set real identity nonces during strategy execution.
                    let mut fake_identity_nonce = 1;
    
                    // Add the contracts to the strategy start_contracts
                    if let Some(mut data_contract) = get_contract(&selected_contract_name) {
                        data_contract.set_version(1);
    
                        match CreatedDataContract::from_contract_and_identity_nonce(
                            data_contract,
                            fake_identity_nonce,
                            platform_version,
                        ) {
                            Ok(original_contract) => {
                                // Add original contract to the strategy
                                let mut contract_variants: Vec<CreatedDataContract> = Vec::new();
                                contract_variants.push(original_contract.clone());
                                strategy
                                    .start_contracts
                                    .push((original_contract.clone(), None));
    
                                // Add i variants of the original contract to the strategy
                                for i in 0..variants - 1 {
                                    let mut new_data_contract =
                                        original_contract.data_contract().clone();
                                    let new_id = DataContract::generate_data_contract_id_v0(
                                        Identifier::random(),
                                        fake_identity_nonce,
                                    );
                                    new_data_contract.set_id(new_id);
                                    match CreatedDataContract::from_contract_and_identity_nonce(
                                        new_data_contract.clone(),
                                        fake_identity_nonce,
                                        platform_version,
                                    ) {
                                        Ok(contract) => {
                                            contract_variants.push(contract.clone());
                                            strategy.start_contracts.push((contract, None));
                                            let new_contract_name = String::from(format!(
                                                "{}_variant_{}",
                                                selected_contract_name, i
                                            ));
                                            // Insert into supporting_contracts so we can register documents to them. We will clear
                                            // supporting contracts at the end of strategy execution.
                                            supporting_contracts_lock
                                                .insert(new_contract_name, new_data_contract);
                                            fake_identity_nonce += 1;
                                        }
                                        Err(e) => {
                                            tracing::debug!(
                                                "Error converting DataContract to CreatedDataContract variant: {:?}",
                                                e
                                            );
                                            return BackendEvent::StrategyError {
                                                error: format!("Error converting DataContract to CreatedDataContract variant: {:?}", e)
                                            };
                                        }
                                    };
                                }
    
                                let contract_id_strings: Vec<(String, Option<BTreeMap<u64, String>>)> =
                                    contract_variants
                                        .iter()
                                        .map(|x| {
                                            (x.data_contract().id().to_string(Encoding::Base58), None)
                                        })
                                        .collect();
    
                                // Add the new contracts to self.available_strategies_contract_names
                                if let Some(existing_strategy_contracts) =
                                    contract_names_lock.get_mut(&strategy_name)
                                {
                                    existing_strategy_contracts.extend(contract_id_strings);
                                } else {
                                    contract_names_lock
                                        .insert(strategy_name.clone(), contract_id_strings);
                                }
                            }
                            Err(e) => {
                                tracing::debug!(
                                    "Error converting original DataContract to CreatedDataContract: {:?}",
                                    e
                                );
                                return BackendEvent::StrategyError {
                                    error: format!("Error converting original DataContract to CreatedDataContract: {:?}", e)
                                };
                            }
                        }
                    } else {
                        tracing::debug!("Contract wasn't retrieved by name in StrategyTask::SetContractsWithUpdatesRandom");
                        return BackendEvent::StrategyError {
                            error: format!("Contract wasn't retrieved by name in StrategyTask::SetContractsWithUpdatesRandom")
                        };
                    }
    
                    BackendEvent::AppStateUpdated(AppStateUpdate::SelectedStrategy(
                        strategy_name.clone(),
                        MutexGuard::map(strategies_lock, |strategies| {
                            strategies.get_mut(&strategy_name).expect("strategy exists")
                        }),
                        MutexGuard::map(contract_names_lock, |names| {
                            names.get_mut(&strategy_name).expect("inconsistent data")
                        }),
                    ))
                } else {
                    BackendEvent::StrategyError {
                        error: format!("Strategy doesn't exist in app state."),
                    }
                }
            }
            StrategyTask::AddOperation {
                ref strategy_name,
                ref operation,
            } => {
                let mut strategies_lock = self.available_strategies.lock().await;
                if let Some(strategy) = strategies_lock.get_mut(strategy_name) {
                    strategy.operations.push(operation.clone());
                    BackendEvent::AppStateUpdated(AppStateUpdate::SelectedStrategy(
                        strategy_name.clone(),
                        MutexGuard::map(strategies_lock, |strategies| {
                            strategies.get_mut(strategy_name).expect("strategy exists")
                        }),
                        MutexGuard::map(
                            self.available_strategies_contract_names.lock().await,
                            |names| names.get_mut(strategy_name).expect("inconsistent data"),
                        ),
                    ))
                } else {
                    BackendEvent::StrategyError {
                        error: format!("Strategy doesn't exist in app state."),
                    }
                }
            }
            StrategyTask::RegisterDocsToAllContracts(strategy_name, num_docs, fill_size, fill_type) => {
                let mut strategies_lock = self.available_strategies.lock().await;
                if let Some(strategy) = strategies_lock.get_mut(&strategy_name) {
                    for contract_with_updates in &strategy.start_contracts {
                        let contract = &contract_with_updates.0;
                        let document_types = contract.data_contract().document_types();
                        let document_type = document_types
                            .values()
                            .next()
                            .expect("Expected to get a document type in RegisterDocsToAllContracts");
                        let action = DocumentAction::DocumentActionInsertRandom(fill_type, fill_size);
                        let operation = Operation {
                            op_type: OperationType::Document(DocumentOp {
                                contract: contract.data_contract().clone(),
                                document_type: document_type.clone(),
                                action,
                            }),
                            frequency: Frequency {
                                times_per_block_range: num_docs..num_docs + 1,
                                chance_per_block: None,
                            },
                        };
                        strategy.operations.push(operation);
                    }
                    BackendEvent::AppStateUpdated(AppStateUpdate::SelectedStrategy(
                        strategy_name.clone(),
                        MutexGuard::map(strategies_lock, |strategies| {
                            strategies.get_mut(&strategy_name).expect("strategy exists")
                        }),
                        MutexGuard::map(
                            self.available_strategies_contract_names.lock().await,
                            |names| names.get_mut(&strategy_name).expect("inconsistent data"),
                        ),
                    ))
                } else {
                    BackendEvent::StrategyError {
                        error: format!("Strategy doesn't exist in app state."),
                    }
                }
            }
            StrategyTask::SetIdentityInserts {
                strategy_name,
                identity_inserts_frequency,
            } => {
                let mut strategies_lock = self.available_strategies.lock().await;
                if let Some(strategy) = strategies_lock.get_mut(&strategy_name) {
                    strategy.identity_inserts = IdentityInsertInfo {
                        frequency: identity_inserts_frequency,
                        start_keys: 3,
                        extra_keys: BTreeMap::new(),
                    };
                    BackendEvent::AppStateUpdated(AppStateUpdate::SelectedStrategy(
                        strategy_name.clone(),
                        MutexGuard::map(strategies_lock, |strategies| {
                            strategies.get_mut(&strategy_name).expect("strategy exists")
                        }),
                        MutexGuard::map(
                            self.available_strategies_contract_names.lock().await,
                            |names| names.get_mut(&strategy_name).expect("inconsistent data"),
                        ),
                    ))
                } else {
                    BackendEvent::StrategyError {
                        error: format!("Strategy doesn't exist in app state."),
                    }
                }
            }
            StrategyTask::SetStartIdentities {
                strategy_name,
                count,
                keys_count,
                balance,
                add_transfer_key,
            } => {
                let mut strategies_lock = self.available_strategies.lock().await;
                if let Some(strategy) = strategies_lock.get_mut(&strategy_name) {
                    let mut extra_keys = BTreeMap::new();
                    if add_transfer_key {
                        extra_keys.insert(
                            Purpose::TRANSFER,
                            [(SecurityLevel::CRITICAL, vec![KeyType::ECDSA_SECP256K1])].into(),
                        );
                    }
                    strategy.start_identities = StartIdentities {
                        number_of_identities: count as u16,
                        keys_per_identity: keys_count,
                        starting_balances: balance,
                        extra_keys,
                        hard_coded: vec![],
                    };
                    BackendEvent::AppStateUpdated(AppStateUpdate::SelectedStrategy(
                        strategy_name.clone(),
                        MutexGuard::map(strategies_lock, |strategies| {
                            strategies.get_mut(&strategy_name).expect("strategy exists")
                        }),
                        MutexGuard::map(
                            self.available_strategies_contract_names.lock().await,
                            |names| names.get_mut(&strategy_name).expect("inconsistent data"),
                        ),
                    ))
                } else {
                    BackendEvent::StrategyError {
                        error: format!("Strategy doesn't exist in app state."),
                    }
                }
            }
            StrategyTask::SetStartIdentitiesBalance(strategy_name, balance) => {
                let mut strategies_lock = self.available_strategies.lock().await;
                if let Some(strategy) = strategies_lock.get_mut(&strategy_name) {
                    strategy.start_identities = StartIdentities {
                        number_of_identities: strategy.start_identities.number_of_identities,
                        keys_per_identity: strategy.start_identities.keys_per_identity,
                        starting_balances: balance,
                        extra_keys: strategy.start_identities.extra_keys.clone(),
                        hard_coded: strategy.start_identities.hard_coded.clone(),
                    };
                    BackendEvent::AppStateUpdated(AppStateUpdate::SelectedStrategy(
                        strategy_name.clone(),
                        MutexGuard::map(strategies_lock, |strategies| {
                            strategies.get_mut(&strategy_name).expect("strategy exists")
                        }),
                        MutexGuard::map(
                            self.available_strategies_contract_names.lock().await,
                            |names| names.get_mut(&strategy_name).expect("inconsistent data"),
                        ),
                    ))
                } else {
                    BackendEvent::StrategyError {
                        error: format!("Strategy doesn't exist in app state."),
                    }
                }
            }
            StrategyTask::RunStrategy(
                strategy_name,
                num_blocks_or_seconds,
                verify_proofs,
                block_mode,
                top_up_amount,
            ) => {
                tracing::info!("-----Starting strategy '{}'-----", strategy_name);
                let init_start_time = Instant::now(); // Start time of strategy initialization plus execution of first two blocks
                let mut init_time = Duration::new(0, 0); // Will set this to the time it takes for all initialization plus the first two blocks to complete
    
                // Fetch known_contracts from the chain to assure local copies match actual state.
                match AppState::update_known_contracts(&self, sdk, &self.known_contracts).await {
                    Ok(_) => {
                        // nothing
                    }
                    Err(e) => {
                        tracing::debug!("Failed to update known contracts: {:?}", e);
                        return BackendEvent::StrategyError {
                            error: format!("Failed to update known contracts: {:?}", e),
                        };
                    }
                };
    
                // Refresh loaded_identity and get the current balance at strategy start
                let mut loaded_identity_lock = match self.refresh_identity(&sdk).await {
                    Ok(lock) => lock,
                    Err(e) => {
                        tracing::debug!("Failed to refresh loaded identity: {:?}", e);
                        return BackendEvent::StrategyError {
                            error: format!("Failed to refresh loaded identity: {:?}", e),
                        };
                    }
                };
                let initial_balance_identity = loaded_identity_lock.balance();
    
                // Refresh UTXOs for the loaded wallet and get initial wallet balance
                let mut loaded_wallet_lock = self.loaded_wallet.lock().await;
                if let Some(ref mut wallet) = *loaded_wallet_lock {
                    let _ = wallet.reload_utxos(insight).await;
                }
                let initial_balance_wallet = loaded_wallet_lock.clone().unwrap().balance();
                drop(loaded_wallet_lock);
    
                // Get a mutable strategy because we need to modify some properties of contracts on updates
                let mut strategies_lock = self.available_strategies.lock().await;
                if strategies_lock.get_mut(&strategy_name).is_none() {
                    return BackendEvent::StrategyError {
                        error: format!("No known strategy with that name in app state"),
                    };
                };
                let strategy = strategies_lock.get_mut(&strategy_name).expect("Expected to get a strategy with that name");

                // Get block_info
                // Get block info for the first block by sending a grpc request and looking at
                // the metadata Retry up to MAX_RETRIES times
                const MAX_RETRIES: u8 = 2;
                let mut initial_block_info = BlockInfo::default();
                let mut retries = 0;
                let request = GetEpochsInfoRequest {
                    version: Some(get_epochs_info_request::Version::V0(
                        get_epochs_info_request::GetEpochsInfoRequestV0 {
                            start_epoch: None,
                            count: 1,
                            ascending: false,
                            prove: false,
                        },
                    )),
                };
                // Use retry mechanism to fetch current block info
                while retries <= MAX_RETRIES {
                    match sdk
                        .execute(request.clone(), RequestSettings::default())
                        .await
                    {
                        Ok(response) => {
                            if let Some(get_epochs_info_response::Version::V0(response_v0)) =
                                response.version
                            {
                                if let Some(metadata) = response_v0.metadata {
                                    initial_block_info = BlockInfo {
                                        time_ms: metadata.time_ms,
                                        height: metadata.height,
                                        core_height: metadata.core_chain_locked_height,
                                        epoch: Epoch::new(metadata.epoch as u16).unwrap(),
                                    };
                                }
                            }
                            break;
                        }
                        Err(e) if retries < MAX_RETRIES => {
                            tracing::debug!("Error executing request, retrying: {:?}", e);
                            retries += 1;
                        }
                        Err(e) => {
                            tracing::debug!("Failed to execute request after retries: {:?}", e);
                            return BackendEvent::StrategyError {
                                error: format!("Failed to execute request after retries: {:?}", e),
                            };
                        }
                    }
                }
                initial_block_info.height += 1; // Add one because we'll be submitting to the next block

                // Get signer from loaded_identity
                // Convert loaded_identity to SimpleSigner
                let identity_private_keys_lock = self.identity_private_keys.lock().await;
                let mut signer = {
                    let strategy_signer = strategy.signer.insert({
                        let mut new_signer = SimpleSigner::default();
                        let Identity::V0(identity_v0) = &*loaded_identity_lock;
                        for (key_id, public_key) in &identity_v0.public_keys {
                            let identity_key_tuple = (identity_v0.id, *key_id);
                            if let Some(private_key_bytes) =
                                identity_private_keys_lock.get(&identity_key_tuple)
                            {
                                new_signer
                                    .private_keys
                                    .insert(public_key.clone(), private_key_bytes.clone());
                            }
                        }
                        new_signer
                    });
                    strategy_signer.clone()
                };
                drop(identity_private_keys_lock);

                // Set initial current_identities to loaded_identity
                // During strategy execution, newly created identities will be added to current_identities
                let mut loaded_identity_clone = loaded_identity_lock.clone();
                let current_identities = Arc::new(Mutex::new(vec![loaded_identity_clone.clone()]));

                // Set the nonce counters
                let used_contract_ids = strategy.used_contract_ids();
                let mut identity_nonce_counter = BTreeMap::new();
                tracing::info!(
                    "Fetching identity nonce and {} identity contract nonces from Platform...",
                    used_contract_ids.len()
                );
                let nonce_fetching_time = Instant::now();
                let identity_future = sdk.get_identity_nonce(
                    loaded_identity_clone.id(),
                    false,
                    Some(dash_sdk::platform::transition::put_settings::PutSettings {
                        request_settings: RequestSettings::default(),
                        identity_nonce_stale_time_s: Some(0),
                        user_fee_increase: None,
                    }),
                );
                let contract_futures =
                    used_contract_ids
                        .clone()
                        .into_iter()
                        .map(|used_contract_id| {
                            let identity_id = loaded_identity_clone.id();
                            async move {
                                let current_nonce = sdk.get_identity_contract_nonce(
                            identity_id,
                            used_contract_id,
                            false,
                            Some(dash_sdk::platform::transition::put_settings::PutSettings {
                                request_settings: RequestSettings::default(),
                                identity_nonce_stale_time_s: Some(0),
                                user_fee_increase: None,
                            })
                        ).await.expect("Couldn't get current identity contract nonce");
                                ((identity_id, used_contract_id), current_nonce)
                            }
                        });
                let identity_result = identity_future
                    .await
                    .expect("Couldn't get current identity nonce");
                identity_nonce_counter.insert(loaded_identity_clone.id(), identity_result);
                let contract_results = join_all(contract_futures).await;
                let mut contract_nonce_counter: BTreeMap<(Identifier, Identifier), u64> =
                    contract_results.into_iter().collect();
                tracing::info!(
                    "Took {} seconds to obtain {} identity contract nonces",
                    nonce_fetching_time.elapsed().as_secs(),
                    used_contract_ids.len()
                );

                // Get a lock on the local drive for the following two callbacks
                let drive_lock = self.drive.lock().await;

                // Callback used to fetch documents from the local Drive instance
                // Used for DocumentReplace and DocumentDelete transitions
                let mut document_query_callback = |query: LocalDocumentQuery| {
                    match query {
                        LocalDocumentQuery::RandomDocumentQuery(random_query) => {
                            let document_type = random_query.document_type;
                            let data_contract = random_query.data_contract;

                            // Construct a DriveQuery based on the document_type and
                            // data_contract
                            let drive_query = DriveDocumentQuery::any_item_query(
                                data_contract,
                                document_type.as_ref(),
                            );

                            // Query the Drive for documents
                            match drive_lock.query_documents(drive_query, None, false, None, None) {
                                Ok(outcome) => match outcome {
                                    QueryDocumentsOutcome::V0(outcome_v0) => {
                                        let documents = outcome_v0.documents_owned();
                                        documents
                                    }
                                },
                                Err(e) => {
                                    tracing::debug!(
                                        "Error fetching documents using DriveQuery: {:?}",
                                        e
                                    );
                                    vec![]
                                }
                            }
                        }
                    }
                };

                // Callback used to fetch identities from the local Drive instance
                // Is this ever used?
                let mut identity_fetch_callback =
                    |identifier: Identifier, _keys_request: Option<IdentityKeysRequest>| {
                        // Convert Identifier to a byte array format expected by the Drive
                        // method
                        let identity_id_bytes = identifier.into_buffer();

                        // Fetch identity information from the Drive
                        match drive_lock.fetch_identity_with_balance(
                            identity_id_bytes,
                            None,
                            sdk.version(),
                        ) {
                            Ok(maybe_partial_identity) => {
                                let partial_identity =
                                    maybe_partial_identity.unwrap_or_else(|| PartialIdentity {
                                        id: identifier,
                                        loaded_public_keys: BTreeMap::new(),
                                        balance: None,
                                        revision: None,
                                        not_found_public_keys: BTreeSet::new(),
                                    });
                                tracing::info!(
                                    "Fetched identity info for identifier {}: {:?}",
                                    identifier,
                                    partial_identity
                                );
                                partial_identity
                            }
                            Err(e) => {
                                tracing::debug!("Error fetching identity: {:?}", e);
                                PartialIdentity {
                                    id: identifier,
                                    loaded_public_keys: BTreeMap::new(),
                                    balance: None,
                                    revision: None,
                                    not_found_public_keys: BTreeSet::new(),
                                }
                            }
                        }
                    };

                // Create asset lock proofs for all the identity creates and top ups
                let num_start_identities = strategy.start_identities.number_of_identities as u64;
                let num_identity_inserts = (strategy
                    .identity_inserts
                    .frequency
                    .times_per_block_range
                    .start as f64
                    * num_blocks_or_seconds as f64
                    * strategy
                        .identity_inserts
                        .frequency
                        .chance_per_block
                        .unwrap_or(1.0)) as u64;
                let mut num_top_ups: u64 = 0;
                for operation in &strategy.operations {
                    if operation.op_type == OperationType::IdentityTopUp {
                        num_top_ups += (operation.frequency.times_per_block_range.start as f64
                            * num_blocks_or_seconds as f64
                            * operation.frequency.chance_per_block.unwrap_or(1.0))
                            as u64;
                    }
                }
                let num_asset_lock_proofs_needed =
                    num_start_identities + num_identity_inserts + num_top_ups;
                let mut asset_lock_proofs: Vec<(AssetLockProof, PrivateKey)> = Vec::new();
                if num_asset_lock_proofs_needed > 0 {
                    let wallet_lock = self.loaded_wallet.lock().await;
                    let num_available_utxos = match wallet_lock
                        .as_ref()
                        .expect("No wallet loaded while getting asset lock proofs")
                    {
                        Wallet::SingleKeyWallet(SingleKeyWallet { utxos, .. }) => utxos.len(),
                    };
                    drop(wallet_lock);
                    if num_available_utxos
                        < num_asset_lock_proofs_needed
                            .try_into()
                            .expect("Couldn't convert num_asset_lock_proofs_needed into usize")
                    {
                        return BackendEvent::StrategyError {
                            error: format!("Not enough UTXOs available in wallet. Available: {}. Need: {}. Go to Wallet screen and create more.", num_available_utxos, num_asset_lock_proofs_needed),
                        };
                    }
                    tracing::info!(
                        "Obtaining {} asset lock proofs for the strategy...",
                        num_asset_lock_proofs_needed
                    );
                    let asset_lock_proof_time = Instant::now();

                    // Broadcast asset locks and receive proofs.
                    let permits = Arc::new(Semaphore::new(20));
                    let starting_balance = strategy.start_identities.starting_balances;
                    let processed = Arc::new(AtomicUsize::new(0));
                    let tasks: FuturesUnordered<_> = (0..num_asset_lock_proofs_needed)
                    .map(|_| {
                        let permits = Arc::clone(&permits);
                        let processed = Arc::clone(&processed);

                        async move {
                            let _permit = permits.acquire_owned().await.ok()?;

                            let mut wallet_lock = self.loaded_wallet.lock().await;
                            let wallet = wallet_lock.as_mut().expect("Wallet not loaded");

                            let (asset_lock_transaction, asset_lock_proof_private_key) = wallet
                                .asset_lock_transaction(None, starting_balance)
                                .map_err(|e| {
                                    tracing::debug!("Error creating asset lock transaction: {:?}", e);
                                    e
                                })
                                .ok()?;

                            let receive_address = wallet.receive_address();
                            drop(wallet_lock);

                            let result;

                                match AppState::broadcast_and_retrieve_asset_lock(sdk, &asset_lock_transaction, &receive_address).await {
                                    Ok(asset_lock_proof) => {
                                        result = Ok((asset_lock_proof, asset_lock_proof_private_key));
                                    }
                                    Err(e) => {
                                        tracing::debug!(
                                            "Error broadcasting asset lock transaction and retrieving proof: {:?}",
                                            e
                                        );
                                        result = Err(e);
                                    }
                                }


                            match result {
                                Ok(asset_lock_proof) => {
                                    let prev = processed.fetch_add(1, Ordering::SeqCst);
                                    tracing::info!(
                                        "Successfully obtained asset lock proof {} of {}",
                                        prev + 1,
                                        num_asset_lock_proofs_needed
                                    );
                                    Some(asset_lock_proof)
                                }
                                Err(e) => {
                                    tracing::debug!(
                                        "Failed to obtain asset lock proof: {:?}",
                                        e
                                    );
                                    None
                                }
                            }
                        }
                        .boxed_local()
                    })
                    .collect();

                    asset_lock_proofs = join_all(tasks).await.into_iter().flatten().collect();

                    tracing::info!(
                        "Took {} seconds to obtain {} asset lock proofs from {} required",
                        asset_lock_proof_time.elapsed().as_secs(),
                        asset_lock_proofs.len(),
                        num_asset_lock_proofs_needed
                    );
                }

                // Get the execution mode as a string for logging
                let mut mode_string = String::new();
                if block_mode {
                    mode_string.push_str("block");
                } else {
                    mode_string.push_str("second");
                }

                // Some final initialization
                let mut rng = StdRng::from_entropy(); // Will be passed to state_transitions_for_block
                let mut current_block_info = initial_block_info.clone(); // Used for transition creation and logging
                let mut transition_count: u32 = 0; // Used for logging how many transitions we attempted
<<<<<<< HEAD
                let mut success_count = Arc::new(AtomicU64::new(0)); // Used for logging how many transitions were successful
=======
                let mut success_count = Arc::new(AtomicU32::new(0)); // Used for logging how many transitions were successful
>>>>>>> 8c7f9dd6
                let mut load_start_time = Instant::now(); // Time when the load test begins (all blocks after the second block)
                let mut loop_index = 1; // Index of the loop iteration. Represents blocks for block mode and seconds for time mode
                let mut new_identity_ids = Vec::new(); // Will capture the ids of identities added to current_identities
                let mut new_contract_ids = Vec::new(); // Will capture the ids of newly created data contracts
                let broadcast_oks = Arc::new(AtomicU64::new(0)); // Atomic counter for successful broadcasts
                let broadcast_errs = Arc::new(AtomicU64::new(0)); // Atomic counter for failed broadcasts
                let ongoing_broadcasts = Arc::new(AtomicU64::new(0)); // Atomic counter for ongoing broadcasts
                let ongoing_waits = Arc::new(AtomicU64::new(0)); // Atomic counter for ongoing waits
                let wait_oks = Arc::new(AtomicU64::new(0)); // Atomic counter for successful waits
                let wait_errs = Arc::new(AtomicU64::new(0)); // Atomic counter for failed waits
                let mempool_document_counter =
                    Arc::new(Mutex::new(BTreeMap::<(Identifier, Identifier), u64>::new())); // Map to track how many documents an identity has in the mempool per contract
                let hist = Arc::new(Mutex::new(Histogram::<u64>::new(3).unwrap()));

                // Broadcast error counters
<<<<<<< HEAD
                let identity_nonce_error_count = Arc::new(AtomicU64::new(0));
                let insufficient_balance_error_count = Arc::new(AtomicU64::new(0));
                let local_rate_limit_error_count = Arc::new(AtomicU64::new(0));
                let broadcast_connection_error_count = Arc::new(AtomicU64::new(0));

                let broadcast_errors_per_code: Arc<DashMap<Code, AtomicU64>> = Default::default();
                let wait_errors_per_code: Arc<DashMap<Code, AtomicU64>> = Default::default();
=======
                let identity_nonce_error_count = Arc::new(AtomicU32::new(0));
                let insufficient_balance_error_count = Arc::new(AtomicU32::new(0));
                let local_rate_limit_error_count = Arc::new(AtomicU32::new(0));
                let broadcast_connection_error_count = Arc::new(AtomicU32::new(0));
>>>>>>> 8c7f9dd6

                // Now loop through the number of blocks or seconds the user asked for, preparing and processing state transitions
                while (block_mode && current_block_info.height < (initial_block_info.height + num_blocks_or_seconds + 2)) // +2 because we don't count the first two initialization blocks
                    || (!block_mode && load_start_time.elapsed().as_secs() < num_blocks_or_seconds) || loop_index <= 2
                {
<<<<<<< HEAD
                    // Every 10 seconds, log statistics
                    if loop_index % 10 == 0 {
                        let stats_elapsed = load_start_time.elapsed().as_secs();
                        let stats_attempted = transition_count;
                        let stats_rate = stats_attempted.checked_div(stats_elapsed.try_into().unwrap()).unwrap_or(0);
                        let stats_broadcast_successful = broadcast_oks.load(Ordering::SeqCst);
                        let stats_broadcast_failed = broadcast_errs.load(Ordering::SeqCst);
                        let stats_wait_successful = wait_oks.load(Ordering::SeqCst);
                        let stats_wait_failed = wait_errs.load(Ordering::SeqCst);
                        let stats_ongoing_waits = ongoing_waits.load(Ordering::SeqCst);
                        let stats_ongoing_broadcasts = ongoing_broadcasts.load(Ordering::SeqCst);
                        let hist_lock = hist.lock().await;
                        let stats_p50 = hist_lock.value_at_quantile(0.50) as f64;
                        let stats_p90 = hist_lock.value_at_quantile(0.90) as f64;
                        let stats_p95 = hist_lock.value_at_quantile(0.95) as f64;

                        let mut stats_broadcast_error_messages = Vec::new();
                        for entry in broadcast_errors_per_code.iter() {
                            let code = entry.key();
                            let count = entry.value().load(Ordering::SeqCst);
                            stats_broadcast_error_messages.push(format!("{:?} - {}", code, count));
                        }
                        let mut stats_wait_error_messages = Vec::new();
                        for entry in wait_errors_per_code.iter() {
                            let code = entry.key();
                            let count = entry.value().load(Ordering::SeqCst);
                            stats_wait_error_messages.push(format!("{:?} - {}", code, count));
                        }
                        let broadcast_error_message = if !stats_broadcast_error_messages.is_empty() {
                            format!("{}", stats_broadcast_error_messages.join(", "))
                        } else {
                            String::new()
                        };
                        let wait_error_message = if !stats_wait_error_messages.is_empty() {
                            format!("{}", stats_wait_error_messages.join(", "))
                        } else {
                            String::new()
                        };
                
                        tracing::info!("\n\n{} secs passed. {} broadcast ({} tx/s)\nBroadcast results: {} successful, {} failed, {} ongoing.\nWait results: {} successful, {} failed, {} ongoing.\nBroadcast errors: {}\nWait errors: {}\nWait times (s): 50% - {} 90% - {} 95% - {}", stats_elapsed, stats_attempted, stats_rate, stats_broadcast_successful, stats_broadcast_failed, stats_ongoing_broadcasts, stats_wait_successful, stats_wait_failed, stats_ongoing_waits, broadcast_error_message, wait_error_message, stats_p50, stats_p90, stats_p95);
                    }
=======
                    let loop_start_time = Instant::now();
                    let oks_clone = oks.clone();
                    let errs_clone = errs.clone();
                    let success_count_clone = success_count.clone();
                    let identity_nonce_error_count_clone = identity_nonce_error_count.clone();
                    let insufficient_balance_error_count_clone =
                        insufficient_balance_error_count.clone();
                    let local_rate_limit_error_count_clone = local_rate_limit_error_count.clone();
                    let broadcast_connection_error_count_clone =
                        broadcast_connection_error_count.clone();
>>>>>>> 8c7f9dd6

                    let loop_start_time = Instant::now();
                    let broadcast_oks_clone = broadcast_oks.clone();
                    let broadcast_errs_clone = broadcast_errs.clone();
                    let wait_oks_clone = wait_oks.clone();
                    let wait_errs_clone = wait_errs.clone();
                    let ongoing_waits_clone = ongoing_waits.clone();
                    let ongoing_broadcasts_clone = ongoing_broadcasts.clone();
                    let success_count_clone = success_count.clone();
                    let identity_nonce_error_count_clone = identity_nonce_error_count.clone();
                    let insufficient_balance_error_count_clone =
                        insufficient_balance_error_count.clone();
                    let local_rate_limit_error_count_clone = local_rate_limit_error_count.clone();
                    let broadcast_connection_error_count_clone =
                        broadcast_connection_error_count.clone();
                    let broadcast_errors_per_code_clone = broadcast_errors_per_code.clone();
                    let wait_errors_per_code_clone = wait_errors_per_code.clone();

                    // Need to pass self.known_contracts to state_transitions_for_block
                    let mut known_contracts_lock = self.known_contracts.lock().await;

                    let mempool_document_counter_lock = mempool_document_counter.lock().await;
                    let mut current_identities_lock = current_identities.lock().await;

                    // Get the state transitions for the block (or second)
                    let (transitions, finalize_operations, mut new_identities) = strategy
                        .state_transitions_for_block(
                            &mut document_query_callback,
                            &mut identity_fetch_callback,
                            &mut asset_lock_proofs,
                            &current_block_info,
                            &mut current_identities_lock,
                            &mut known_contracts_lock,
                            &mut signer,
                            &mut identity_nonce_counter,
                            &mut contract_nonce_counter,
                            &mempool_document_counter_lock,
                            &mut rng,
                            &StrategyConfig {
                                start_block_height: initial_block_info.height,
                                number_of_blocks: num_blocks_or_seconds,
                            },
                            sdk.version(),
                        );

                    drop(known_contracts_lock);
                    drop(mempool_document_counter_lock);

                    // Add the identities that will be created to current_identities.
                    // Only do this on init block because identity_inserts don't have transfer keys atm
                    // and if we have transfer txs, it will panic if it tries to use one of these identities.
                    // TO-DO: This should be moved to execution after we confirm they were registered.
                    if loop_index < 3 {
                        for identity in &new_identities {
                            new_identity_ids.push(identity.id().to_string(Encoding::Base58))
                        }
                        current_identities_lock.append(&mut new_identities);
                    }

                    // Extra transition type-specific processing
                    for transition in &transitions {
                        match transition {
                            // Add new data contracts to the list of newly created contract ids for logging
                            // Also insert into AppState known_contracts for proof verification
                            // Also insert into local Drive for later getting documents to delete
                            StateTransition::DataContractCreate(contract_create_transition) => {
                                new_contract_ids.extend(
                                    contract_create_transition
                                        .modified_data_ids()
                                        .iter()
                                        .map(|id| id.to_string(Encoding::Base58)),
                                );

                                let mut known_contracts = self.known_contracts.lock().await;
                                let data_contract_serialized =
                                    contract_create_transition.data_contract();
                                let maybe_data_contract = DataContract::try_from_platform_versioned(
                                    data_contract_serialized.clone(),
                                    false,
                                    &mut vec![],
                                    sdk.version(),
                                );
                                match maybe_data_contract {
                                    Ok(contract) => {
                                        known_contracts.insert(
                                            contract_create_transition
                                                .data_contract()
                                                .id()
                                                .to_string(Encoding::Base58),
                                            contract.clone(),
                                        );
                                        let result = drive_lock.apply_contract(
                                            &contract,
                                            current_block_info,
                                            true,
                                            None,
                                            None,
                                            sdk.version(),
                                        );
                                        if let Err(e) = result {
                                            tracing::debug!(
                                                "Failed to add contract to local drive: {e}"
                                            );
                                        }
                                    }
                                    Err(e) => tracing::debug!(
                                        "Failed to convert serialized contract to contract: {e}"
                                    ),
                                }
                            }
                            // Add new documents to the local Drive for later getting documents to delete
                            StateTransition::DocumentsBatch(DocumentsBatchTransition::V0(documents_batch_transition_v0)) => {
                                for document_transition in
                                    &documents_batch_transition_v0.transitions
                                {
                                    match document_transition {
                                        DocumentTransition::Create(
                                            DocumentCreateTransition::V0(
                                                document_create_transition_v0,
                                            ),
                                        ) => {
                                            let document_type_name =
                                                document_create_transition_v0
                                                    .base
                                                    .document_type_name();
                                            let data_contract_id =
                                                document_create_transition_v0
                                                    .base
                                                    .data_contract_id();
                                            let known_contracts =
                                                self.known_contracts.lock().await;
                                            let maybe_data_contract = known_contracts.get(
                                                &data_contract_id
                                                    .to_string(Encoding::Base58),
                                            );
                                            match maybe_data_contract {
                                                Some(data_contract) => {
                                                    let maybe_document_type = data_contract
                                                        .document_type_for_name(
                                                            document_type_name,
                                                        );
                                                    match maybe_document_type {
                                                        Ok(document_type) => {
                                                            let maybe_document = Document::try_from_create_transition_v0(document_create_transition_v0, transition.owner_id(), &current_block_info, &document_type, sdk.version());
                                                            match maybe_document {
                                                                Ok(document) => {
                                                                    let document_info = DocumentInfo::DocumentOwnedInfo((document, None));
                                                                    let owned_document_info = OwnedDocumentInfo {
                                                                                document_info,
                                                                                owner_id: Some(*transition.owner_id().as_bytes())
                                                                            };
                                                                    let result = drive_lock.add_document(owned_document_info, data_contract_id, document_type_name, false, &current_block_info, true, None, sdk.version());
                                                                    if let Err(e) = result {
                                                                        tracing::debug!("Failed to add document to local drive: {e}");
                                                                    }
                                                                }
                                                                Err(e) => {
                                                                    tracing::debug!("Couldn't get document from document create transition: {e}");
                                                                }
                                                            }
                                                        }
                                                        Err(e) => {
                                                            tracing::debug!("Couldn't retrieve document type {} from contract: {}", document_type_name, e)
                                                        }
                                                    }
                                                }
                                                None => {
                                                    tracing::debug!("Data contract {} not found in known_contracts", data_contract_id.to_string(Encoding::Base58));
                                                    continue;
                                                }
                                            }
                                        }
                                        _ => {
                                            // nothing
                                        }
                                    }
                                }
                            }
                            _ => {
                                // nothing
                            }
                        };
                    }

                    // Process each FinalizeBlockOperation, which so far is just adding keys to identities
                    for operation in finalize_operations {
                        match operation {
                            FinalizeBlockOperation::IdentityAddKeys(identifier, keys) => {
                                if let Some(identity) = current_identities_lock
                                    .iter_mut()
                                    .find(|id| id.id() == identifier)
                                {
                                    for key in keys {
                                        identity.add_public_key(key);
                                    }
                                }
                            }
                        }
                    }

                    // Update the loaded_identity_clone and loaded_identity_lock with the latest state of the identity
                    if let Some(modified_identity) = current_identities_lock
                        .iter()
                        .find(|identity| identity.id() == loaded_identity_clone.id())
                    {
                        loaded_identity_clone = modified_identity.clone();
                        *loaded_identity_lock = modified_identity.clone();
                    }

                    drop(current_identities_lock);

                    // Now process the state transitions
                    if !transitions.is_empty() {
                        tracing::trace!(
                            "Prepared {} state transitions for {} {}",
                            transitions.len(),
                            mode_string,
                            loop_index
                        );

                        // A queue for the state transitions for the block (or second)
                        let st_queue: VecDeque<StateTransition> = transitions.clone().into();

                        // We will concurrently broadcast the state transitions, so collect the futures
                        let mut broadcast_futures = Vec::new();

                        for transition in st_queue.iter() {
                            transition_count += 1; // Used for logging how many transitions we attempted
                            let transition_clone = transition.clone();
                            let transition_id = hex::encode(
                                transition
                                    .transaction_id()
                                    .expect("Expected transaction to serialize"),
                            )
                            .to_string()
                            .reverse();
                            let mempool_document_counter_clone = mempool_document_counter.clone();
                            let current_identities_clone = Arc::clone(&current_identities);

<<<<<<< HEAD
                            let broadcast_oks = broadcast_oks_clone.clone();
                            let broadcast_errs = broadcast_errs_clone.clone();
                            let ongoing_broadcasts = ongoing_broadcasts_clone.clone();
                            let success_count = success_count_clone.clone();
                            let identity_nonce_error_count =
                                identity_nonce_error_count_clone.clone();
                            let insufficient_balance_error_count =
                                insufficient_balance_error_count_clone.clone();
                            let local_rate_limit_error_count =
                                local_rate_limit_error_count_clone.clone();
                            let broadcast_connection_error_count =
                                broadcast_connection_error_count_clone.clone();
                            let broadcast_errors_per_code = broadcast_errors_per_code_clone.clone();

                            let mut request_settings = RequestSettings::default();
                            // Time-based strategy body
                            if !block_mode && loop_index != 1 && loop_index != 2 {
                                // time mode loading
                                request_settings.connect_timeout = Some(Duration::from_secs(30));
                                request_settings.timeout = Some(Duration::from_secs(30));
                                request_settings.retries = Some(0);
                            }
                            // Block-based strategy body
                            if block_mode && loop_index != 1 && loop_index != 2 {
                                request_settings.connect_timeout = Some(Duration::from_secs(3));
                                request_settings.timeout = Some(Duration::from_secs(3));
                                request_settings.retries = Some(1);
                            }
=======
                            // Determine if the transitions is a dependent transition.
                            // Dependent state transitions are those that get their revision checked. Sending multiple
                            // in the same block causes errors because they get sent to different nodes and become disordered.
                            // So we sleep for 1 second between dependent transitions to enforce only 1 per block.
                            let is_dependent_transition = matches!(
                                transition_clone,
                                StateTransition::IdentityUpdate(_)
                                    | StateTransition::DataContractUpdate(_)
                                    | StateTransition::IdentityCreditTransfer(_)
                                    | StateTransition::IdentityCreditWithdrawal(_)
                            );

                            if is_dependent_transition {
                                let success_count = success_count_clone.clone();

                                // Sequentially process dependent transitions with a delay between them
                                if let Ok(broadcast_request) =
                                    transition_clone.broadcast_request_for_state_transition()
                                {
                                    match broadcast_request
                                        .execute(sdk, RequestSettings::default())
                                        .await
                                    {
                                        Ok(_broadcast_result) => {
                                            if let Ok(wait_request) = transition_clone
                                                .wait_for_state_transition_result_request()
                                            {
                                                match wait_request
                                                    .execute(sdk, RequestSettings::default())
                                                    .await
                                                {
                                                    Ok(wait_response) => {
                                                        if let Some(wait_for_state_transition_result_response::Version::V0(v0_response)) = &wait_response.version {
                                                            if let Some(result) = &v0_response.result {
                                                                match result {
                                                                    wait_for_state_transition_result_response_v0::Result::Proof(proof) => {
                                                                        if verify_proofs {
                                                                            if let Some(metadata) = &v0_response.metadata {
                                                                                let epoch = Epoch::new(metadata.epoch as u16).expect("Expected to get epoch from metadata in proof verification");
                                                                                let verified = Drive::verify_state_transition_was_executed_with_proof(
                                                                                    &transition_clone,
                                                                                    &BlockInfo {
                                                                                        time_ms: metadata.time_ms,
                                                                                        height: metadata.height,
                                                                                        core_height: metadata.core_chain_locked_height,
                                                                                        epoch,
                                                                                    },
                                                                                    proof.grovedb_proof.as_slice(),
                                                                                    &|_| Ok(None),
                                                                                    sdk.version(),
                                                                                );
                                                                                match verified {
                                                                                    Ok(_) => {
                                                                                        tracing::info!("Successfully processed and verified proof for state transition {} ({}), {} {} (Actual block height: {})", st_queue_index, transition_type, mode_string, loop_index, metadata.height);
                                                                                        success_count.fetch_add(1, Ordering::Relaxed);
                                                                                    }
                                                                                    Err(e) => {
                                                                                        tracing::error!("Error verifying state transition execution proof: {}", e);
                                                                                    }
                                                                                }
                                                                            } else {
                                                                                tracing::error!("Unable to verify proof due to no metadata in response");
                                                                            }
                                                                        } else {
                                                                            if let Some(metadata) = &v0_response.metadata {
                                                                                tracing::info!("Successfully processed state transition {} ({}) for {} {} (Actual block height: {})", st_queue_index, transition_type, mode_string, loop_index, metadata.height);
                                                                                success_count.fetch_add(1, Ordering::Relaxed);
                                                                            } else {
                                                                                tracing::info!("Successfully processed state transition {} ({}) for {} {}", st_queue_index, transition_type, mode_string, loop_index);
                                                                                success_count.fetch_add(1, Ordering::Relaxed);
                                                                            }
                                                                        }
                                                                    }
                                                                    wait_for_state_transition_result_response_v0::Result::Error(error) => {
                                                                        tracing::error!("WaitForStateTransitionResultResponse error: {:?}", error);
                                                                    }
                                                                }
>>>>>>> 8c7f9dd6

                            // Prepare futures for broadcasting transitions
                            let future = async move {
                                match transition_clone.broadcast_request_for_state_transition() {
                                    Ok(broadcast_request) => {
                                        ongoing_broadcasts.fetch_add(1, Ordering::SeqCst);
                                        let broadcast_result = broadcast_request.execute(&sdk.clone(), request_settings).await;
                                        ongoing_broadcasts.fetch_sub(1, Ordering::SeqCst);
                                        match broadcast_result {
                                            Ok(_) => {
                                                broadcast_oks.fetch_add(1, Ordering::SeqCst);
                                                success_count.fetch_add(1, Ordering::SeqCst);
                                                let transition_owner_id = transition_clone.owner_id().to_string(Encoding::Base58);
                                                if !block_mode && loop_index != 1 && loop_index != 2 {
                                                    tracing::info!("Successfully broadcasted transition: {}. ID: {}. Owner ID: {:?}", transition_clone.name(), transition_id, transition_owner_id);
                                                }
                                                if transition_clone.name() == "DocumentsBatch" {
                                                    let contract_ids = match transition_clone.clone() {
                                                        StateTransition::DocumentsBatch(DocumentsBatchTransition::V0(transition)) => transition.transitions.iter().map(|document_transition|
                                                            match document_transition {
                                                                DocumentTransition::Create(DocumentCreateTransition::V0(create_tx)) => create_tx.base.data_contract_id(),
                                                                DocumentTransition::Delete(DocumentDeleteTransition::V0(delete_tx)) => delete_tx.base.data_contract_id(),
                                                                _ => panic!("This should never happen")
                                                            }
                                                        ).collect_vec(),
                                                        _ => panic!("This shouldn't happen")
                                                    };
                                                    for contract_id in contract_ids {
                                                        let mut mempool_document_counter_clone_lock = mempool_document_counter_clone.lock().await;
                                                        let count = mempool_document_counter_clone_lock.entry((transition_clone.owner_id(), contract_id)).or_insert(0);
                                                        *count += 1;
                                                        // tracing::info!(" + Incremented identity {} tx counter for contract {}. Count: {}", transition_owner_id, contract_id.to_string(Encoding::Base58), count);
                                                    }
                                                }
<<<<<<< HEAD
                                                Ok((transition_clone, broadcast_result))
                                            },
                                            Err(e) => {
                                                match e {
                                                    rs_dapi_client::DapiClientError::Transport(ref e, ..) => {broadcast_errors_per_code
                                                        .entry(e.code())
                                                        .or_insert_with(|| AtomicU64::new(0))
                                                        .fetch_add(1, Ordering::SeqCst);},
                                                    _ => {
                                                        broadcast_errors_per_code
                                                            .entry(Code::Unknown)
                                                            .or_insert_with(|| AtomicU64::new(0))
                                                            .fetch_add(1, Ordering::SeqCst);
=======
                                            } else {
                                                tracing::error!(
                                                    "Failed to create wait request for state transition."
                                                );
                                            }
                                        }
                                        Err(e) => tracing::error!(
                                            "Error broadcasting dependent state transition: {:?}",
                                            e
                                        ),
                                    }
                                } else {
                                    tracing::error!(
                                        "Failed to create broadcast request for state transition."
                                    );
                                }
                            } else {
                                // Independent state transitions
                                let oks = oks_clone.clone();
                                let errs = errs_clone.clone();
                                let success_count = success_count_clone.clone();
                                let identity_nonce_error_count =
                                    identity_nonce_error_count_clone.clone();
                                let insufficient_balance_error_count =
                                    insufficient_balance_error_count_clone.clone();
                                let local_rate_limit_error_count =
                                    local_rate_limit_error_count_clone.clone();
                                let broadcast_connection_error_count =
                                    broadcast_connection_error_count_clone.clone();

                                let mut request_settings = RequestSettings::default();
                                // Time-based strategy body
                                if !block_mode && loop_index != 1 && loop_index != 2 {
                                    // time mode loading
                                    request_settings.connect_timeout = Some(Duration::from_secs(1));
                                    request_settings.timeout = Some(Duration::from_secs(1));
                                    request_settings.retries = Some(0);
                                }
                                // Block-based strategy body
                                if block_mode && loop_index != 1 && loop_index != 2 {
                                    request_settings.connect_timeout = Some(Duration::from_secs(3));
                                    request_settings.timeout = Some(Duration::from_secs(3));
                                    request_settings.retries = Some(1);
                                }

                                // Prepare futures for broadcasting independent transitions
                                let future = async move {
                                    match transition_clone.broadcast_request_for_state_transition() {
                                        Ok(broadcast_request) => {
                                            let broadcast_result = broadcast_request.execute(sdk, request_settings).await;
                                            match broadcast_result {
                                                Ok(_) => {
                                                    oks.fetch_add(1, Ordering::Relaxed);
                                                    success_count.fetch_add(1, Ordering::Relaxed);
                                                    let transition_owner_id = transition_clone.owner_id().to_string(Encoding::Base58);
                                                    if !block_mode && loop_index != 1 && loop_index != 2 {
                                                        tracing::info!("Successfully broadcasted transition: {}. ID: {}. Owner ID: {:?}", transition_clone.name(), transition_id, transition_owner_id);
>>>>>>> 8c7f9dd6
                                                    }
                                                };
                                                broadcast_errs.fetch_add(1, Ordering::SeqCst);
                                                tracing::error!("Error: Failed to broadcast {} transition: {:?}. ID: {}", transition_clone.name(), e, transition_id);
                                                if e.to_string().contains("Insufficient identity") {
                                                    insufficient_balance_error_count.fetch_add(1, Ordering::SeqCst);
                                                    // Top up. This logic works but it slows the broadcasting down slightly.
                                                    if top_up_amount > 0 {
                                                        let current_identities = Arc::clone(&current_identities_clone);
                                                        let sdk_clone = sdk.clone();
                                                        let (tx, rx) = oneshot::channel();
    
                                                        // Lock the wallet and clone the necessary data before moving into the async block
                                                        let asset_lock_transaction;
                                                        let asset_lock_proof_private_key;
                                                        let wallet_receive_address;
                                                        {
                                                            let mut wallet_lock = self.loaded_wallet.lock().await;
                                                            let wallet = wallet_lock.as_mut().unwrap();
                                                            let (asset_lock_tx, asset_lock_proof_key) = wallet.asset_lock_transaction(None, top_up_amount).unwrap();
                                                            asset_lock_transaction = asset_lock_tx.clone();
                                                            asset_lock_proof_private_key = asset_lock_proof_key.clone();
                                                            wallet_receive_address = wallet.receive_address();
                                                        }
    
                                                        // Spawn a blocking task for the top-up process
                                                        tokio::task::spawn_blocking(move || {
                                                            // Use block_in_place to run async code within blocking context
                                                            let result = tokio::task::block_in_place(|| {
                                                                tokio::runtime::Handle::current().block_on(async {
                                                                    let mut current_identities = current_identities.lock().await;
    
                                                                    // Top up
                                                                    match try_broadcast_and_retrieve_asset_lock(&sdk_clone, &asset_lock_transaction, &wallet_receive_address, 2).await {
                                                                        Ok(asset_lock_proof) => {
                                                                            tracing::trace!("Successfully obtained asset lock proof for top up");
                                                                            let identity = current_identities.iter_mut().find(|identity| identity.id() == transition_clone.owner_id()).expect("Expected to find identity ID matching transition owner ID");
    
                                                                            let state_transition = IdentityTopUpTransition::try_from_identity(
                                                                                identity,
                                                                                asset_lock_proof,
                                                                                asset_lock_proof_private_key.inner.as_ref(),
                                                                                0,
                                                                                sdk_clone.version(),
                                                                                None,
                                                                            ).expect("Expected to make a top up transition");
    
                                                                            let request = state_transition.broadcast_request_for_state_transition().expect("Expected to create broadcast request for top up");
    
                                                                            match request
                                                                                .clone()
                                                                                .execute(&sdk_clone, RequestSettings::default())
                                                                                .await {
                                                                                    Ok(_) => tracing::trace!("Successfully topped up identity"),
                                                                                    Err(e) => tracing::debug!("Failed to top up identity: {:?}", e)
                                                                                };
                                                                        }
                                                                        Err(_) => {
                                                                            tracing::debug!("Failed to obtain asset lock proof for top up");
                                                                        }
                                                                    }
                                                                })
                                                            });
    
                                                            // Send the result back to the main async context
                                                            tx.send(result).unwrap();
                                                        });
    
                                                        // Await the result of the blocking task
                                                        let _ = rx.await;
    
                                                    }
<<<<<<< HEAD
                                                } else if e.to_string().contains("invalid identity nonce") {
                                                    identity_nonce_error_count.fetch_add(1, Ordering::SeqCst);
                                                } else if e.to_string().contains("rate-limit") {
                                                    local_rate_limit_error_count.fetch_add(1, Ordering::SeqCst);
                                                } else if e.to_string().contains("error trying to connect") {
                                                    broadcast_connection_error_count.fetch_add(1, Ordering::SeqCst);
=======
                                                    Ok((transition_clone, broadcast_result))
                                                },
                                                Err(e) => {
                                                    errs.fetch_add(1, Ordering::Relaxed);
                                                    // Error logging seems unnecessary here because rs-dapi-client seems to log all the errors already
                                                    // But it is necessary. `rs-dapi-client` does not log all the errors already. For example, IdentityNotFound errors
                                                    // Update: rs-dapi-client logs have been turned off
                                                    tracing::error!("Error: Failed to broadcast {} transition: {:?}. ID: {}", transition_clone.name(), e, transition_id);
                                                    if e.to_string().contains("Insufficient identity") {
                                                        insufficient_balance_error_count.fetch_add(1, Ordering::Relaxed);
                                                        // let mut wallet_lock = app_state.loaded_wallet.lock().await;
                                                        let mut current_identities = current_identities_clone.lock().await;
                                                        // if top_up_amount > 0 {
                                                        //     // Top up
                                                        //     if let Some(wallet) = wallet_lock.as_mut() {
                                                        //         match wallet.asset_lock_transaction(
                                                        //             None,
                                                        //             top_up_amount,
                                                        //         ) {
                                                        //             Ok((asset_lock_transaction, asset_lock_proof_private_key)) => {
                                                        //                 match try_broadcast_and_retrieve_asset_lock(sdk, &asset_lock_transaction, &wallet.receive_address(), 2).await {
                                                        //                     Ok(asset_lock_proof) => {
                                                        //                         tracing::info!("Successfully obtained asset lock proof for top up");
                                                        //                         let identity = current_identities.iter_mut().find(|identity| identity.id() == transition_clone.owner_id()).expect("Expected to find identity ID matching transition owner ID");
                                                        //                         match identity.top_up_identity(
                                                        //                             sdk,
                                                        //                             asset_lock_proof,
                                                        //                             &asset_lock_proof_private_key,
                                                        //                             None,
                                                        //                         ).await {
                                                        //                             Ok(balance) => tracing::info!("Topped up identity {}. New balance: {}", identity.id().to_string(Encoding::Base58), balance),
                                                        //                             Err(e) => tracing::error!("Failed to top up identity {}: {}", identity.id().to_string(Encoding::Base58), e)
                                                        //                         }
                                                        //                     }
                                                        //                     Err(_) => {
                                                        //                         tracing::error!("Failed to obtain asset lock proof for top up");
                                                        //                     }
                                                        //                 }
                                                        //             }
                                                        //             Err(e) => {
                                                        //                 tracing::error!(
                                                        //                     "Error creating asset lock transaction: {:?}",
                                                        //                     e
                                                        //                 )
                                                        //             }
                                                        //         }
                                                        //     } else {
                                                        //         tracing::error!("Wallet not loaded");
                                                        //     }
                                                        // } else {
                                                            current_identities.retain(|identity| identity.id() != transition_clone.owner_id());
                                                            // TODO: Return Strategy PartiallyCompleted BackendEvent here if current_identities is empty and no top ups
                                                        // }
                                                    } else if e.to_string().contains("invalid identity nonce") {
                                                        identity_nonce_error_count.fetch_add(1, Ordering::Relaxed);
                                                    } else if e.to_string().contains("rate-limit") {
                                                        local_rate_limit_error_count.fetch_add(1, Ordering::Relaxed);
                                                    } else if e.to_string().contains("error trying to connect") {
                                                        broadcast_connection_error_count.fetch_add(1, Ordering::Relaxed);
                                                    }
                                                    Err(e)
>>>>>>> 8c7f9dd6
                                                }
                                                Err(e)
                                            }
<<<<<<< HEAD
                                        }
                                    },
                                    Err(e) => {
                                        broadcast_errs.fetch_add(1, Ordering::SeqCst);
                                        if !block_mode {
                                            tracing::debug!("Error preparing broadcast request for transition: {}, Error: {:?}", transition_clone.name(), e);
                                        }
                                        Err(e)
                                    }.expect("Expected to prepare broadcast for request for state transition") // I guess I have to do this to make it compile
                                }
                            };

                            broadcast_futures.push(future);
=======
                                        },
                                        Err(e) => {
                                            errs.fetch_add(1, Ordering::Relaxed);
                                            if !block_mode {
                                                tracing::error!("Error preparing broadcast request for transition: {}, Error: {:?}", transition_clone.name(), e);
                                            }
                                            Err(e)
                                        }.expect("Expected to prepare broadcast for request for state transition") // I guess I have to do this to make it compile
                                    }
                                };
                                broadcast_futures.push(future);
                            }
>>>>>>> 8c7f9dd6
                        }

                        // Concurrently execute all broadcast requests for independent transitions
                        let broadcast_results = join_all(broadcast_futures).await;

<<<<<<< HEAD
                        // Now wait for results

                        // If we're in block mode, or index 1 or 2 of time mode
=======
                        // If we're in block mode, or index 1 or 2 of time mode, we're going to wait for state transition results and potentially verify proofs too.
                        // If we're in time mode and index 3+, we're just broadcasting.
>>>>>>> 8c7f9dd6
                        if block_mode || loop_index == 1 || loop_index == 2 {
                            let request_settings = RequestSettings {
                                connect_timeout: None,
                                timeout: Some(Duration::from_secs(75)),
                                retries: Some(5),
                                ban_failed_address: Some(false),
                            };

                            let mut wait_futures = Vec::new();
                            for (tx_index, result) in broadcast_results.into_iter().enumerate() {
    
                                match result {
                                    Ok((transition, broadcast_result)) => {
                                        let transition_type = transition.name().to_owned();
                                        let transition_id = hex::encode(
                                            transition
                                                .transaction_id()
                                                .expect("Expected transaction to serialize"),
                                        )
                                        .to_string()
                                        .reverse();

                                        if broadcast_result.is_err() {
                                            tracing::debug!(
                                                "Error broadcasting state transition {} ({}) for {} {}: {:?}. ID: {}",
                                                tx_index + 1,
                                                transition_type,
                                                mode_string,
                                                loop_index,
                                                broadcast_result.err().unwrap(),
                                                transition_id
                                            );
                                            continue;
                                        }

                                        // I think what's happening here is we're using this data_contract_clone for proof verification later
                                        let data_contract_id_option = match &transition {
                                            StateTransition::DocumentsBatch(
                                                DocumentsBatchTransition::V0(documents_batch),
                                            ) => {
                                                documents_batch.transitions.get(0).and_then(
                                                    |document_transition| {
                                                        match document_transition {
                                                            DocumentTransition::Create(
                                                                DocumentCreateTransition::V0(
                                                                    create_transition,
                                                                ),
                                                            ) => Some(
                                                                create_transition
                                                                    .base
                                                                    .data_contract_id(),
                                                            ),
                                                            // Add handling for Replace and Delete transitions if necessary
                                                            _ => None,
                                                        }
                                                    },
                                                )
                                            }
                                            // Handle other state transition types that involve data contracts here
                                            _ => None,
                                        };
                                        let known_contracts_lock =
                                            self.known_contracts.lock().await;
                                        let data_contract_clone = if let Some(data_contract_id) =
                                            data_contract_id_option
                                        {
                                            let data_contract_id_str =
                                                data_contract_id.to_string(Encoding::Base58);
                                            known_contracts_lock.get(&data_contract_id_str).cloned()
                                        } else {
                                            None
                                        };
                                        drop(known_contracts_lock);

                                        let wait_future = async move {
                                            let mut mode_string = String::new();
                                            if block_mode {
                                                mode_string.push_str("block");
                                            } else {
                                                mode_string.push_str("second");
                                            }
                                            let wait_result = match transition
                                                .wait_for_state_transition_result_request()
                                            {
                                                Ok(wait_request) => {
                                                    wait_request
                                                        .execute(sdk, request_settings)
                                                        .await
                                                }
                                                Err(e) => {
                                                    tracing::debug!(
                                                        "Error creating wait request for state transition {} {} {}: {:?}. ID: {}",
                                                        tx_index + 1, mode_string, loop_index, e, transition_id
                                                    );
                                                    return None;
                                                }
                                            };

                                            match wait_result {
                                                Ok(wait_response) => {
                                                    Some(if let Some(wait_for_state_transition_result_response::Version::V0(v0_response)) = &wait_response.version {
                                                        if let Some(metadata) = &v0_response.metadata {
                                                            // Verification of the proof
                                                            if let Some(wait_for_state_transition_result_response_v0::Result::Proof(proof)) = &v0_response.result {
                                                                if verify_proofs {
                                                                    let epoch = Epoch::new(metadata.epoch as u16).expect("Expected to get epoch from metadata in proof verification");
                                                                    // For proof verification, if it's a DocumentsBatch, include the data contract, else don't
                                                                    let verified = if transition.name() == "DocumentsBatch" {
                                                                        match data_contract_clone.as_ref() {
                                                                            Some(data_contract) => {
                                                                                Drive::verify_state_transition_was_executed_with_proof(
                                                                                    &transition,
                                                                                    &BlockInfo {
                                                                                        time_ms: metadata.time_ms,
                                                                                        height: metadata.height,
                                                                                        core_height: metadata.core_chain_locked_height,
                                                                                        epoch,
                                                                                    },
                                                                                    proof.grovedb_proof.as_slice(),
                                                                                    &|_| Ok(Some(data_contract.clone().into())),
                                                                                    sdk.version(),
                                                                                )
                                                                            }
                                                                            None => Err(drive::error::Error::Proof(ProofError::UnknownContract("Data contract ID not found in known_contracts".into()))),
                                                                        }
                                                                    } else {
                                                                        Drive::verify_state_transition_was_executed_with_proof(
                                                                            &transition,
                                                                            &BlockInfo {
                                                                                time_ms: metadata.time_ms,
                                                                                height: metadata.height,
                                                                                core_height: metadata.core_chain_locked_height,
                                                                                epoch,
                                                                            },
                                                                            proof.grovedb_proof.as_slice(),
                                                                            &|_| Ok(None),
                                                                            sdk.version(),
                                                                        )
                                                                    };

                                                                    match verified {
                                                                        Ok(_) => {
                                                                            tracing::trace!("Successfully processed and verified proof for state transition {} ({}), {} {} (Actual block height: {}). ID: {}", tx_index + 1, transition_type, mode_string, tx_index, metadata.height, transition_id);
                                                                        }
                                                                        Err(e) => tracing::debug!("Error verifying state transition execution proof: {}", e),
                                                                    }
                                                                } else {
                                                                    tracing::trace!(
                                                                        "Successfully broadcasted and processed state transition {} ({}) for {} {} (Actual block height: {}). ID: {}",
                                                                        tx_index + 1, transition.name(), mode_string, loop_index, metadata.height, transition_id
                                                                    );
                                                                }
                                                            } else if let Some(wait_for_state_transition_result_response_v0::Result::Error(e)) = &v0_response.result {
                                                                tracing::debug!("Transition failed in mempool with error: {:?}. ID: {}", e, transition_id);
                                                            } else {
                                                                tracing::trace!("Received empty response for transition with ID: {}", transition_id);
                                                            }

                                                            // Log the Base58 encoded IDs of any created contracts or identities
                                                            // Also add data contracts to known contracts. To be removed at the end of strategy run.
                                                            match transition.clone() {
                                                                StateTransition::IdentityCreate(identity_create_transition) => {
                                                                    let ids = identity_create_transition.modified_data_ids();
                                                                    for id in ids {
                                                                        let encoded_id: String = id.to_string(Encoding::Base58);
                                                                        tracing::trace!("Created identity: {}", encoded_id);
                                                                    }
                                                                },
                                                                StateTransition::DataContractCreate(contract_create_transition) => {
                                                                    let ids = contract_create_transition.modified_data_ids();
                                                                    for id in ids {
                                                                        let encoded_id: String = id.to_string(Encoding::Base58);
                                                                        tracing::trace!("Created contract: {}", encoded_id);                                                                        
                                                                    }
                                                                },
                                                                _ => {
                                                                    // nothing
                                                                }
                                                            }
                                                        } else {
                                                            tracing::trace!("Broadcasted transition and received response but no metadata");
                                                        }
                                                    })
                                                }
                                                Err(e) => {
                                                    tracing::debug!("Wait result error: {:?}", e);
                                                    None
                                                }
                                            }
                                        };
                                        wait_futures.push(wait_future);
                                    }
                                    Err(e) => {
                                        tracing::debug!(
                                            "Error preparing broadcast request for state transition {} {} {}: {:?}",
                                            tx_index + 1,
                                            mode_string,
                                            current_block_info.height,
                                            e
                                        );
                                    }
                                }
                            }

                            // Wait for all state transition result futures to complete
                            let _wait_results = join_all(wait_futures).await;
                        } else {
                            // Time mode when index is greater than 2
                            let request_settings = RequestSettings {
                                connect_timeout: None,
                                timeout: Some(Duration::from_secs(75)),
                                retries: Some(5),
                                ban_failed_address: Some(false),
                            };

                            let sdk_clone = sdk.clone();
                            for (tx_index, result) in broadcast_results.into_iter().enumerate() {
                                let wait_oks = wait_oks_clone.clone();
                                let wait_errs = wait_errs_clone.clone();
                                let ongoing_waits = ongoing_waits_clone.clone();
                                let wait_errors_per_code = wait_errors_per_code_clone.clone();

                                let mempool_document_counter_clone =
                                    mempool_document_counter.clone();
                                match result {
                                    Ok((transition, _broadcast_result)) => {
                                        let transition_type = transition.name().to_owned();
                                        let transition_id = hex::encode(
                                            transition
                                                .transaction_id()
                                                .expect("Expected transaction to serialize"),
                                        )
                                        .to_string()
                                        .reverse();
                                        let sdk_clone_inner = sdk_clone.clone();

                                        tokio::spawn({
                                            let hist = Arc::clone(&hist);

                                            async move {
                                            if let Ok(wait_request) = transition
                                                .wait_for_state_transition_result_request()
                                            {
                                                ongoing_waits.fetch_add(1, Ordering::SeqCst);
                                                let wait_start_time = Instant::now();
                                                match wait_request
                                                    .execute(&sdk_clone_inner, request_settings)
                                                    .await
                                                {
                                                    Ok(wait_response) => {
                                                        let wait_time = wait_start_time.elapsed().as_secs();
                                                        let mut hist_lock = hist.lock().await;
                                                        hist_lock.record(wait_time).unwrap();
                                                                                                        
                                                        if let Some(wait_for_state_transition_result_response::Version::V0(v0_response)) = &wait_response.version {
                                                            if let Some(wait_for_state_transition_result_response_v0::Result::Proof(_proof)) = &v0_response.result {
                                                                // Assume the proof is correct in time mode for now
                                                                // Decrement the transitions counter
                                                                wait_oks.fetch_add(1, Ordering::SeqCst);
                                                                ongoing_waits.fetch_sub(1, Ordering::SeqCst);
                                                                tracing::info!(" >>> Transition was included in a block. ID: {}", transition_id);
                                                                if transition_type == "DocumentsBatch" {
                                                                    let contract_ids = match transition.clone() {
                                                                        StateTransition::DocumentsBatch(DocumentsBatchTransition::V0(transition)) => transition.transitions.iter().map(|document_transition|
                                                                            match document_transition {
                                                                                DocumentTransition::Create(DocumentCreateTransition::V0(create_tx)) => create_tx.base.data_contract_id(),
                                                                                DocumentTransition::Delete(DocumentDeleteTransition::V0(delete_tx)) => delete_tx.base.data_contract_id(),
                                                                                _ => panic!("This should never happen")
                                                                            }
                                                                        ).collect_vec(),
                                                                        _ => panic!("This shouldn't happen")
                                                                    };
                                                                    for contract_id in contract_ids {
                                                                        let mut mempool_document_counter_lock = mempool_document_counter_clone.lock().await;
                                                                        let count = mempool_document_counter_lock.entry((transition.owner_id(), contract_id)).or_insert(0);
                                                                        *count -= 1;
                                                                        // tracing::info!(" - Decremented identity {} tx counter for contract {}. Count: {}", transition_owner_id, contract_id.to_string(Encoding::Base58), count);
                                                                    }
                                                                }
                                                            } else if let Some(wait_for_state_transition_result_response_v0::Result::Error(e)) = &v0_response.result {
                                                                wait_errs.fetch_add(1, Ordering::SeqCst);
                                                                ongoing_waits.fetch_sub(1, Ordering::SeqCst);
                                                                tracing::debug!(" >>> Transition failed in mempool with error: {:?}. ID: {}", e, transition_id);
                                                                if transition_type == "DocumentsBatch" {
                                                                    let contract_ids = match transition.clone() {
                                                                        StateTransition::DocumentsBatch(DocumentsBatchTransition::V0(transition)) => transition.transitions.iter().map(|document_transition|
                                                                            match document_transition {
                                                                                DocumentTransition::Create(DocumentCreateTransition::V0(create_tx)) => create_tx.base.data_contract_id(),
                                                                                DocumentTransition::Delete(DocumentDeleteTransition::V0(delete_tx)) => delete_tx.base.data_contract_id(),
                                                                                _ => panic!("This should never happen")
                                                                            }
                                                                        ).collect_vec(),
                                                                        _ => panic!("This shouldn't happen")
                                                                    };
                                                                    for contract_id in contract_ids {
                                                                        let mut mempool_document_counter_lock = mempool_document_counter_clone.lock().await;
                                                                        let count = mempool_document_counter_lock.entry((transition.owner_id(), contract_id)).or_insert(0);
                                                                        *count -= 1;
                                                                        // tracing::info!(" - Decremented identity {} tx counter for contract {}. Count: {}", transition_owner_id, contract_id.to_string(Encoding::Base58), count);
                                                                    }
                                                                }
                                                            } else {
                                                                wait_oks.fetch_add(1, Ordering::SeqCst);
                                                                ongoing_waits.fetch_sub(1, Ordering::SeqCst);
                                                                tracing::trace!(" >>> Received empty response for transition with ID: {}", transition_id);
                                                            }
                                                        }
                                                    }
                                                    Err(e) => {
                                                        wait_errs.fetch_add(1, Ordering::SeqCst);
                                                        ongoing_waits.fetch_sub(1, Ordering::SeqCst);
                                                        match e {
                                                            rs_dapi_client::DapiClientError::Transport(ref e, ..) => {wait_errors_per_code
                                                                .entry(e.code())
                                                                .or_insert_with(|| AtomicU64::new(0))
                                                                .fetch_add(1, Ordering::SeqCst);},
                                                            _ => {
                                                                wait_errors_per_code
                                                                .entry(Code::Unknown)
                                                                .or_insert_with(|| AtomicU64::new(0))
                                                                .fetch_add(1, Ordering::SeqCst);
                                                                }
                                                        };
                                                        tracing::debug!("Error waiting for state transition result: {:?}, {}, Tx ID: {}", e, transition_type, transition_id);
                                                    }
                                                }
                                            } else {
                                                tracing::debug!("Failed to create wait request for state transition {}: {}", tx_index + 1, transition_type);
                                            }
                                        }});
                                    }
                                    Err(_) => {
                                        // This is already logged
                                    }
                                }
                            }
                        }

                        // Reset the load_start_time
                        // Also, sleep 10 seconds to let nodes update state
                        if loop_index == 1 || loop_index == 2 {
<<<<<<< HEAD
                            tracing::trace!(
                                "Sleep 10 seconds to allow initialization transactions to process"
                            );
=======
                            load_start_time = Instant::now();
>>>>>>> 8c7f9dd6
                            tokio::time::sleep(Duration::from_secs(10)).await;
                            load_start_time = Instant::now();
                        }
                    } else {
                        // No transitions prepared for the block (or second)
                        tracing::trace!(
                            "Prepared 0 state transitions for {} {}",
                            mode_string,
                            loop_index
                        );
                    }

                    if loop_index == 2 {
                        init_time = init_start_time.elapsed();
                    }

                    // Update current_block_info and index for next loop iteration
                    current_block_info.height += 1;
                    let current_time_ms = SystemTime::now()
                        .duration_since(UNIX_EPOCH)
                        .expect("time went backwards")
                        .as_millis();
                    current_block_info.time_ms = current_time_ms as u64;
                    loop_index += 1;

                    // Make sure the loop doesn't iterate faster than once per second in time mode
                    if !block_mode {
                        let elapsed = loop_start_time.elapsed();
                        if elapsed < Duration::from_secs(1) {
                            let remaining_time = Duration::from_secs(1) - elapsed;
                            tokio::time::sleep(remaining_time).await;
                        }
                    }
                }

                // Strategy execution is finished
                tracing::info!("-----Strategy '{}' finished running-----", strategy_name);

                // Log oks and errs
                tracing::info!(
                    "Successfully broadcasted: {}, Failed to broadcast: {}",
<<<<<<< HEAD
                    broadcast_oks.load(Ordering::SeqCst),
                    broadcast_errs.load(Ordering::SeqCst)
=======
                    oks.load(Ordering::Relaxed),
                    errs.load(Ordering::Relaxed)
>>>>>>> 8c7f9dd6
                );

                // Time the execution took
                let load_execution_run_time = load_start_time.elapsed();
                if !block_mode {
                    tracing::info!("Time-based strategy execution ran for {} seconds and intended to run for {} seconds.", load_execution_run_time.as_secs(), num_blocks_or_seconds);
                }

                // Log all the newly created identities and contracts.
                // Note these txs were not confirmed. They were just attempted at least.
                tracing::info!(
                    "Newly created identities (attempted): {:?}",
                    new_identity_ids
                );
                tracing::info!(
                    "Newly created contracts (attempted): {:?}",
                    new_contract_ids
                );

                // Withdraw all funds from newly created identities back to the wallet
                let mut current_identities = current_identities.lock().await;
                if current_identities.len() > 0 {
                    current_identities.remove(0); // Remove loaded identity from the vector
                }
<<<<<<< HEAD
                let wallet_lock = self
=======
                let wallet_lock = app_state
>>>>>>> 8c7f9dd6
                    .loaded_wallet
                    .lock()
                    .await
                    .clone()
                    .expect("Expected a loaded wallet while withdrawing");
                tracing::info!("Withdrawing funds from newly created identities back to the loaded wallet (if they have transfer keys)...");
                let mut withdrawals_count = 0;
                for identity in current_identities.clone() {
                    if identity
                        .get_first_public_key_matching(
                            Purpose::TRANSFER,
                            [SecurityLevel::CRITICAL].into(),
                            KeyType::all_key_types().into(),
                            false,
                        )
                        .is_some()
                    {
                        let result = identity
                            .withdraw(
                                sdk,
                                wallet_lock.receive_address(),
                                identity.balance() - 1_000_000, // not sure what this should be
                                None,
                                None,
                                signer.clone(),
                                None,
                            )
                            .await;
                        match result {
                            Ok(balance) => {
                                tracing::info!(
                                    "Withdrew {} from identity {}",
                                    balance,
                                    identity.id().to_string(Encoding::Base58)
                                );
                                withdrawals_count += 1;
                            }
                            Err(e) => {
                                if e.to_string().contains("invalid proof") {
                                    tracing::info!(
                                        "Withdrew from identity {} but proof not verified",
                                        identity.id().to_string(Encoding::Base58)
                                    );
                                    withdrawals_count += 1;
                                } else {
                                    tracing::debug!(
                                        "Error withdrawing from identity {}: {}",
                                        identity.id().to_string(Encoding::Base58),
                                        e
                                    );
                                }
                            }
                        }
                    }
                }
                tracing::info!("Completed {} withdrawals.", withdrawals_count);
                drop(wallet_lock);

                // Refresh the identity at the end
                drop(loaded_identity_lock);
                let refresh_result = self.refresh_identity(&sdk).await;
                if let Err(ref e) = refresh_result {
                    tracing::warn!("Failed to refresh identity after running strategy: {:?}", e);
                }

                // Attempt to retrieve the final balance from the refreshed identity
                let final_balance_identity = match refresh_result {
                    Ok(refreshed_identity_lock) => {
                        // Successfully refreshed, now access the balance
                        refreshed_identity_lock.balance()
                    }
                    Err(_) => initial_balance_identity,
                };

                let dash_spent_identity = (initial_balance_identity as f64
                    - final_balance_identity as f64)
                    / 100_000_000_000.0;

                let loaded_wallet_lock = self.loaded_wallet.lock().await;
                let final_balance_wallet = loaded_wallet_lock.clone().unwrap().balance();
                let dash_spent_wallet = (initial_balance_wallet as f64
                    - final_balance_wallet as f64)
                    / 100_000_000_000.0;

                // For time mode, success_count is just the number of broadcasts
                if !block_mode {
<<<<<<< HEAD
                    success_count = broadcast_oks;
=======
                    success_count = oks;
>>>>>>> 8c7f9dd6
                }

                // Make sure we don't divide by 0 when we determine the tx/s rate
                let mut load_run_time = 1;
                if (load_execution_run_time.as_secs()) > 1 {
                    load_run_time = load_execution_run_time.as_secs();
                }

                // Calculate transactions per second
                let mut tps: f32 = 0.0;
                if transition_count
                    > (strategy.start_contracts.len() as u32
                        + strategy.start_identities.number_of_identities as u32)
                {
                    tps = ((transition_count
                        - strategy.start_contracts.len() as u32
                        - strategy.start_identities.number_of_identities as u32)
                        as u64
                        / (load_run_time)) as f32
                };
                let mut successful_tps: f32 = 0.0;
<<<<<<< HEAD
                if success_count.load(Ordering::SeqCst)
                    > (strategy.start_contracts.len() as u64
                        + strategy.start_identities.number_of_identities as u64)
                {
                    successful_tps = ((success_count.load(Ordering::SeqCst)
                        - strategy.start_contracts.len() as u64
                        - strategy.start_identities.number_of_identities as u64)
=======
                if success_count.load(Ordering::Relaxed)
                    > (strategy.start_contracts.len() as u32
                        + strategy.start_identities.number_of_identities as u32)
                {
                    successful_tps = ((success_count.load(Ordering::Relaxed)
                        - strategy.start_contracts.len() as u32
                        - strategy.start_identities.number_of_identities as u32)
>>>>>>> 8c7f9dd6
                        as u64
                        / (load_run_time)) as f32
                };
                let mut success_percent = 0;
<<<<<<< HEAD
                if success_count.load(Ordering::SeqCst)
                    > (strategy.start_contracts.len() as u64
                        + strategy.start_identities.number_of_identities as u64)
                {
                    success_percent = (((success_count.load(Ordering::SeqCst)
                        - strategy.start_contracts.len() as u64
                        - strategy.start_identities.number_of_identities as u64)
=======
                if success_count.load(Ordering::Relaxed)
                    > (strategy.start_contracts.len() as u32
                        + strategy.start_identities.number_of_identities as u32)
                {
                    success_percent = (((success_count.load(Ordering::Relaxed)
                        - strategy.start_contracts.len() as u32
                        - strategy.start_identities.number_of_identities as u32)
>>>>>>> 8c7f9dd6
                        as f64
                        / (transition_count
                            - strategy.start_contracts.len() as u32
                            - strategy.start_identities.number_of_identities as u32)
                            as f64)
                        * 100.0) as u64
                };

                // Clear self.supporting_contracts
                let mut supporting_contracts_lock = self.supporting_contracts.lock().await;
                supporting_contracts_lock.clear();

                if block_mode {
                    tracing::info!(
                        "-----Strategy '{}' completed-----\n\nMode: {}\nBroadcasts attempted: {}\nBroadcasts succeeded: {}\nNumber of seconds: {}\nRun time: \
                        {:?} seconds\nTPS rate (approx): {} tps\nDash spent (Loaded Identity): {}\nDash spent (Wallet): {}\nBroadcast nonce \
                        errors: {}\nBroadcast balance errors: {}\nBroadcast rate limit errors: {}\nBroadcast connection errors: {}",
                        strategy_name,
                        mode_string,
                        transition_count,
<<<<<<< HEAD
                        success_count.load(Ordering::SeqCst),
=======
                        success_count.load(Ordering::Relaxed),
>>>>>>> 8c7f9dd6
                        (current_block_info.height - initial_block_info.height),
                        load_run_time, // Processing time after the second block
                        tps, // tps besides the first two blocks
                        dash_spent_identity,
                        dash_spent_wallet,
<<<<<<< HEAD
                        identity_nonce_error_count.load(Ordering::SeqCst),
                        insufficient_balance_error_count.load(Ordering::SeqCst),
                        local_rate_limit_error_count.load(Ordering::SeqCst),
                        broadcast_connection_error_count.load(Ordering::SeqCst)
=======
                        identity_nonce_error_count.load(Ordering::Relaxed),
                        insufficient_balance_error_count.load(Ordering::Relaxed),
                        local_rate_limit_error_count.load(Ordering::Relaxed),
                        broadcast_connection_error_count.load(Ordering::Relaxed)
>>>>>>> 8c7f9dd6
                    );
                } else {
                    // Time mode
                    tracing::info!(
                        "-----Strategy '{}' completed-----\n\nMode: {}\nBroadcasts attempted: {}\nBroadcasts succeeded: {}\nNumber of loops: {}\nLoad run time: \
                        {:?} seconds\nInit run time: {} seconds\nAttempted rate (approx): {} txs/s\nSuccessful rate: {} tx/s\nSuccess percentage: {}%\nDash spent (Loaded Identity): {}\nDash spent (Wallet): {}\nBroadcast nonce \
                        errors: {}\nBroadcast balance errors: {}\nBroadcast rate limit errors: {}\nBroadcast connection errors: {}",
                        strategy_name,
                        mode_string,
                        transition_count,
<<<<<<< HEAD
                        success_count.load(Ordering::SeqCst),
=======
                        success_count.load(Ordering::Relaxed),
>>>>>>> 8c7f9dd6
                        loop_index-3, // Minus 3 because we still incremented one at the end of the last loop, and don't count the first two blocks
                        load_run_time,
                        init_time.as_secs(),
                        tps,
                        successful_tps,
                        success_percent,
                        dash_spent_identity,
                        dash_spent_wallet,
<<<<<<< HEAD
                        identity_nonce_error_count.load(Ordering::SeqCst),
                        insufficient_balance_error_count.load(Ordering::SeqCst),
                        local_rate_limit_error_count.load(Ordering::SeqCst),
                        broadcast_connection_error_count.load(Ordering::SeqCst)
=======
                        identity_nonce_error_count.load(Ordering::Relaxed),
                        insufficient_balance_error_count.load(Ordering::Relaxed),
                        local_rate_limit_error_count.load(Ordering::Relaxed),
                        broadcast_connection_error_count.load(Ordering::Relaxed)
>>>>>>> 8c7f9dd6
                    );
                }

                BackendEvent::StrategyCompleted {
                    strategy_name: strategy_name.clone(),
                    result: StrategyCompletionResult::Success {
                        block_mode: block_mode,
                        final_block_height: current_block_info.height,
                        start_block_height: initial_block_info.height,
<<<<<<< HEAD
                        success_count: success_count.load(Ordering::SeqCst) as u64,
=======
                        success_count: success_count.load(Ordering::Relaxed) as u64,
>>>>>>> 8c7f9dd6
                        transition_count: transition_count.try_into().unwrap(),
                        rate: tps,
                        success_rate: successful_tps,
                        success_percent: success_percent,
                        run_time: load_execution_run_time,
                        init_time: init_time,
                        dash_spent_identity,
                        dash_spent_wallet,
                    },
                }
            }
            StrategyTask::RemoveLastContract(strategy_name) => {
                let mut strategies_lock = self.available_strategies.lock().await;
                let mut contract_names_lock =
                    self.available_strategies_contract_names.lock().await;
    
                if let Some(strategy) = strategies_lock.get_mut(&strategy_name) {
                    // Remove the last contract_with_update entry from the strategy
                    strategy.start_contracts.pop();
    
                    // Also remove the corresponding entry from the displayed contracts
                    if let Some(contract_names) = contract_names_lock.get_mut(&strategy_name) {
                        // Assuming each entry in contract_names corresponds to an entry in
                        // start_contracts
                        contract_names.pop();
                    }
    
                    BackendEvent::AppStateUpdated(AppStateUpdate::SelectedStrategy(
                        strategy_name.clone(),
                        MutexGuard::map(strategies_lock, |strategies| {
                            strategies.get_mut(&strategy_name).expect("strategy exists")
                        }),
                        MutexGuard::map(contract_names_lock, |names| {
                            names.get_mut(&strategy_name).expect("inconsistent data")
                        }),
                    ))
                } else {
                    BackendEvent::StrategyError {
                        error: format!("Strategy doesn't exist in app state"),
                    }
                }
            }
            StrategyTask::ClearContracts(strategy_name) => {
                let mut strategies_lock = self.available_strategies.lock().await;
                let mut contract_names_lock =
                    self.available_strategies_contract_names.lock().await;
    
                if let Some(strategy) = strategies_lock.get_mut(&strategy_name) {
                    // Clear contract_with_updates for the strategy
                    strategy.start_contracts.clear();
    
                    // Also clear the displayed contracts
                    if let Some(contract_names) = contract_names_lock.get_mut(&strategy_name) {
                        contract_names.clear();
                    }
    
                    BackendEvent::AppStateUpdated(AppStateUpdate::SelectedStrategy(
                        strategy_name.clone(),
                        MutexGuard::map(strategies_lock, |strategies| {
                            strategies.get_mut(&strategy_name).expect("strategy exists")
                        }),
                        MutexGuard::map(contract_names_lock, |names| {
                            names.get_mut(&strategy_name).expect("inconsistent data")
                        }),
                    ))
                } else {
                    BackendEvent::StrategyError {
                        error: format!("Strategy doesn't exist in app state"),
                    }
                }
            }
            StrategyTask::ClearOperations(strategy_name) => {
                let mut strategies_lock = self.available_strategies.lock().await;
                let contract_names_lock = self.available_strategies_contract_names.lock().await;
    
                if let Some(strategy) = strategies_lock.get_mut(&strategy_name) {
                    // Clear operations for the strategy
                    strategy.operations.clear();
    
                    BackendEvent::AppStateUpdated(AppStateUpdate::SelectedStrategy(
                        strategy_name.clone(),
                        MutexGuard::map(strategies_lock, |strategies| {
                            strategies.get_mut(&strategy_name).expect("strategy exists")
                        }),
                        MutexGuard::map(contract_names_lock, |names| {
                            names.get_mut(&strategy_name).expect("inconsistent data")
                        }),
                    ))
                } else {
                    BackendEvent::StrategyError {
                        error: format!("Strategy doesn't exist in app state"),
                    }
                }
            }
            StrategyTask::RemoveIdentityInserts(strategy_name) => {
                let mut strategies_lock = self.available_strategies.lock().await;
                if let Some(strategy) = strategies_lock.get_mut(&strategy_name) {
                    strategy.identity_inserts = IdentityInsertInfo::default();
                    BackendEvent::AppStateUpdated(AppStateUpdate::SelectedStrategy(
                        strategy_name.clone(),
                        MutexGuard::map(strategies_lock, |strategies| {
                            strategies.get_mut(&strategy_name).expect("strategy exists")
                        }),
                        MutexGuard::map(
                            self.available_strategies_contract_names.lock().await,
                            |names| names.get_mut(&strategy_name).expect("inconsistent data"),
                        ),
                    ))
                } else {
                    BackendEvent::StrategyError {
                        error: format!("Strategy doesn't exist in app state"),
                    }
                }
            }
            StrategyTask::RemoveStartIdentities(strategy_name) => {
                let mut strategies_lock = self.available_strategies.lock().await;
                if let Some(strategy) = strategies_lock.get_mut(&strategy_name) {
                    strategy.start_identities = StartIdentities::default();
                    BackendEvent::AppStateUpdated(AppStateUpdate::SelectedStrategy(
                        strategy_name.clone(),
                        MutexGuard::map(strategies_lock, |strategies| {
                            strategies.get_mut(&strategy_name).expect("strategy exists")
                        }),
                        MutexGuard::map(
                            self.available_strategies_contract_names.lock().await,
                            |names| names.get_mut(&strategy_name).expect("inconsistent data"),
                        ),
                    ))
                } else {
                    BackendEvent::StrategyError {
                        error: format!("Strategy doesn't exist in app state"),
                    }
                }
            }
            StrategyTask::RemoveLastOperation(strategy_name) => {
                let mut strategies_lock = self.available_strategies.lock().await;
                if let Some(strategy) = strategies_lock.get_mut(&strategy_name) {
                    strategy.operations.pop();
                    BackendEvent::AppStateUpdated(AppStateUpdate::SelectedStrategy(
                        strategy_name.clone(),
                        MutexGuard::map(strategies_lock, |strategies| {
                            strategies.get_mut(&strategy_name).expect("strategy exists")
                        }),
                        MutexGuard::map(
                            self.available_strategies_contract_names.lock().await,
                            |names| names.get_mut(&strategy_name).expect("inconsistent data"),
                        ),
                    ))
                } else {
                    BackendEvent::StrategyError {
                        error: format!("Strategy doesn't exist in app state"),
                    }
                }
            }
        }
    }
    
    async fn update_known_contracts(
        &self,
        sdk: &Sdk,
        known_contracts: &Mutex<KnownContractsMap>,
    ) -> Result<(), String> {
        let contract_ids = {
            let contracts_lock = known_contracts.lock().await;
            contracts_lock.keys().cloned().collect::<Vec<String>>()
        };

        // Clear known contracts first. This is necessary for some reason, I don't know.
        let mut contracts_lock = known_contracts.lock().await;
        contracts_lock.clear();
        drop(contracts_lock);

        for contract_id_str in contract_ids.iter() {
            let contract_id = Identifier::from_string(contract_id_str, Encoding::Base58)
                .expect("Failed to convert ID string to Identifier");

            match DataContract::fetch(&*sdk, contract_id).await {
                Ok(Some(data_contract)) => {
                    let mut contracts_lock = known_contracts.lock().await;
                    contracts_lock.insert(contract_id_str.clone(), data_contract);
                }
                Ok(None) => {
                    tracing::debug!("Contract not found for ID: {}", contract_id_str);
                }
                Err(e) => {
                    return Err(format!(
                        "Error fetching contract {}: {}",
                        contract_id_str, e
                    ));
                }
            }
        }
    
        Ok(())
    }
}

async fn try_broadcast_and_retrieve_asset_lock(
    sdk: &Sdk,
    asset_lock_transaction: &Transaction,
    receive_address: &Address,
    retries: usize,
) -> Result<AssetLockProof, ()> {
    for attempt in 0..=retries {
        match AppState::broadcast_and_retrieve_asset_lock(
            sdk,
            asset_lock_transaction,
            receive_address,
        )
        .await
        {
            Ok(asset_lock_proof) => {
                return Ok(asset_lock_proof);
            }
            Err(_) => {
                tracing::debug!(
                    "Failed to obtain asset lock proof on attempt {}",
                    attempt + 1
                );
                if attempt < retries {
                    tracing::info!(
                        "Retrying to obtain asset lock proof (attempt {})",
                        attempt + 2
                    );
                }
            }
        }
    }
    Err(())
}<|MERGE_RESOLUTION|>--- conflicted
+++ resolved
@@ -1193,11 +1193,7 @@
                 let mut rng = StdRng::from_entropy(); // Will be passed to state_transitions_for_block
                 let mut current_block_info = initial_block_info.clone(); // Used for transition creation and logging
                 let mut transition_count: u32 = 0; // Used for logging how many transitions we attempted
-<<<<<<< HEAD
                 let mut success_count = Arc::new(AtomicU64::new(0)); // Used for logging how many transitions were successful
-=======
-                let mut success_count = Arc::new(AtomicU32::new(0)); // Used for logging how many transitions were successful
->>>>>>> 8c7f9dd6
                 let mut load_start_time = Instant::now(); // Time when the load test begins (all blocks after the second block)
                 let mut loop_index = 1; // Index of the loop iteration. Represents blocks for block mode and seconds for time mode
                 let mut new_identity_ids = Vec::new(); // Will capture the ids of identities added to current_identities
@@ -1213,7 +1209,6 @@
                 let hist = Arc::new(Mutex::new(Histogram::<u64>::new(3).unwrap()));
 
                 // Broadcast error counters
-<<<<<<< HEAD
                 let identity_nonce_error_count = Arc::new(AtomicU64::new(0));
                 let insufficient_balance_error_count = Arc::new(AtomicU64::new(0));
                 let local_rate_limit_error_count = Arc::new(AtomicU64::new(0));
@@ -1221,18 +1216,11 @@
 
                 let broadcast_errors_per_code: Arc<DashMap<Code, AtomicU64>> = Default::default();
                 let wait_errors_per_code: Arc<DashMap<Code, AtomicU64>> = Default::default();
-=======
-                let identity_nonce_error_count = Arc::new(AtomicU32::new(0));
-                let insufficient_balance_error_count = Arc::new(AtomicU32::new(0));
-                let local_rate_limit_error_count = Arc::new(AtomicU32::new(0));
-                let broadcast_connection_error_count = Arc::new(AtomicU32::new(0));
->>>>>>> 8c7f9dd6
 
                 // Now loop through the number of blocks or seconds the user asked for, preparing and processing state transitions
                 while (block_mode && current_block_info.height < (initial_block_info.height + num_blocks_or_seconds + 2)) // +2 because we don't count the first two initialization blocks
                     || (!block_mode && load_start_time.elapsed().as_secs() < num_blocks_or_seconds) || loop_index <= 2
                 {
-<<<<<<< HEAD
                     // Every 10 seconds, log statistics
                     if loop_index % 10 == 0 {
                         let stats_elapsed = load_start_time.elapsed().as_secs();
@@ -1274,18 +1262,6 @@
                 
                         tracing::info!("\n\n{} secs passed. {} broadcast ({} tx/s)\nBroadcast results: {} successful, {} failed, {} ongoing.\nWait results: {} successful, {} failed, {} ongoing.\nBroadcast errors: {}\nWait errors: {}\nWait times (s): 50% - {} 90% - {} 95% - {}", stats_elapsed, stats_attempted, stats_rate, stats_broadcast_successful, stats_broadcast_failed, stats_ongoing_broadcasts, stats_wait_successful, stats_wait_failed, stats_ongoing_waits, broadcast_error_message, wait_error_message, stats_p50, stats_p90, stats_p95);
                     }
-=======
-                    let loop_start_time = Instant::now();
-                    let oks_clone = oks.clone();
-                    let errs_clone = errs.clone();
-                    let success_count_clone = success_count.clone();
-                    let identity_nonce_error_count_clone = identity_nonce_error_count.clone();
-                    let insufficient_balance_error_count_clone =
-                        insufficient_balance_error_count.clone();
-                    let local_rate_limit_error_count_clone = local_rate_limit_error_count.clone();
-                    let broadcast_connection_error_count_clone =
-                        broadcast_connection_error_count.clone();
->>>>>>> 8c7f9dd6
 
                     let loop_start_time = Instant::now();
                     let broadcast_oks_clone = broadcast_oks.clone();
@@ -1525,7 +1501,6 @@
                             let mempool_document_counter_clone = mempool_document_counter.clone();
                             let current_identities_clone = Arc::clone(&current_identities);
 
-<<<<<<< HEAD
                             let broadcast_oks = broadcast_oks_clone.clone();
                             let broadcast_errs = broadcast_errs_clone.clone();
                             let ongoing_broadcasts = ongoing_broadcasts_clone.clone();
@@ -1554,85 +1529,6 @@
                                 request_settings.timeout = Some(Duration::from_secs(3));
                                 request_settings.retries = Some(1);
                             }
-=======
-                            // Determine if the transitions is a dependent transition.
-                            // Dependent state transitions are those that get their revision checked. Sending multiple
-                            // in the same block causes errors because they get sent to different nodes and become disordered.
-                            // So we sleep for 1 second between dependent transitions to enforce only 1 per block.
-                            let is_dependent_transition = matches!(
-                                transition_clone,
-                                StateTransition::IdentityUpdate(_)
-                                    | StateTransition::DataContractUpdate(_)
-                                    | StateTransition::IdentityCreditTransfer(_)
-                                    | StateTransition::IdentityCreditWithdrawal(_)
-                            );
-
-                            if is_dependent_transition {
-                                let success_count = success_count_clone.clone();
-
-                                // Sequentially process dependent transitions with a delay between them
-                                if let Ok(broadcast_request) =
-                                    transition_clone.broadcast_request_for_state_transition()
-                                {
-                                    match broadcast_request
-                                        .execute(sdk, RequestSettings::default())
-                                        .await
-                                    {
-                                        Ok(_broadcast_result) => {
-                                            if let Ok(wait_request) = transition_clone
-                                                .wait_for_state_transition_result_request()
-                                            {
-                                                match wait_request
-                                                    .execute(sdk, RequestSettings::default())
-                                                    .await
-                                                {
-                                                    Ok(wait_response) => {
-                                                        if let Some(wait_for_state_transition_result_response::Version::V0(v0_response)) = &wait_response.version {
-                                                            if let Some(result) = &v0_response.result {
-                                                                match result {
-                                                                    wait_for_state_transition_result_response_v0::Result::Proof(proof) => {
-                                                                        if verify_proofs {
-                                                                            if let Some(metadata) = &v0_response.metadata {
-                                                                                let epoch = Epoch::new(metadata.epoch as u16).expect("Expected to get epoch from metadata in proof verification");
-                                                                                let verified = Drive::verify_state_transition_was_executed_with_proof(
-                                                                                    &transition_clone,
-                                                                                    &BlockInfo {
-                                                                                        time_ms: metadata.time_ms,
-                                                                                        height: metadata.height,
-                                                                                        core_height: metadata.core_chain_locked_height,
-                                                                                        epoch,
-                                                                                    },
-                                                                                    proof.grovedb_proof.as_slice(),
-                                                                                    &|_| Ok(None),
-                                                                                    sdk.version(),
-                                                                                );
-                                                                                match verified {
-                                                                                    Ok(_) => {
-                                                                                        tracing::info!("Successfully processed and verified proof for state transition {} ({}), {} {} (Actual block height: {})", st_queue_index, transition_type, mode_string, loop_index, metadata.height);
-                                                                                        success_count.fetch_add(1, Ordering::Relaxed);
-                                                                                    }
-                                                                                    Err(e) => {
-                                                                                        tracing::error!("Error verifying state transition execution proof: {}", e);
-                                                                                    }
-                                                                                }
-                                                                            } else {
-                                                                                tracing::error!("Unable to verify proof due to no metadata in response");
-                                                                            }
-                                                                        } else {
-                                                                            if let Some(metadata) = &v0_response.metadata {
-                                                                                tracing::info!("Successfully processed state transition {} ({}) for {} {} (Actual block height: {})", st_queue_index, transition_type, mode_string, loop_index, metadata.height);
-                                                                                success_count.fetch_add(1, Ordering::Relaxed);
-                                                                            } else {
-                                                                                tracing::info!("Successfully processed state transition {} ({}) for {} {}", st_queue_index, transition_type, mode_string, loop_index);
-                                                                                success_count.fetch_add(1, Ordering::Relaxed);
-                                                                            }
-                                                                        }
-                                                                    }
-                                                                    wait_for_state_transition_result_response_v0::Result::Error(error) => {
-                                                                        tracing::error!("WaitForStateTransitionResultResponse error: {:?}", error);
-                                                                    }
-                                                                }
->>>>>>> 8c7f9dd6
 
                             // Prepare futures for broadcasting transitions
                             let future = async move {
@@ -1667,7 +1563,6 @@
                                                         // tracing::info!(" + Incremented identity {} tx counter for contract {}. Count: {}", transition_owner_id, contract_id.to_string(Encoding::Base58), count);
                                                     }
                                                 }
-<<<<<<< HEAD
                                                 Ok((transition_clone, broadcast_result))
                                             },
                                             Err(e) => {
@@ -1681,65 +1576,6 @@
                                                             .entry(Code::Unknown)
                                                             .or_insert_with(|| AtomicU64::new(0))
                                                             .fetch_add(1, Ordering::SeqCst);
-=======
-                                            } else {
-                                                tracing::error!(
-                                                    "Failed to create wait request for state transition."
-                                                );
-                                            }
-                                        }
-                                        Err(e) => tracing::error!(
-                                            "Error broadcasting dependent state transition: {:?}",
-                                            e
-                                        ),
-                                    }
-                                } else {
-                                    tracing::error!(
-                                        "Failed to create broadcast request for state transition."
-                                    );
-                                }
-                            } else {
-                                // Independent state transitions
-                                let oks = oks_clone.clone();
-                                let errs = errs_clone.clone();
-                                let success_count = success_count_clone.clone();
-                                let identity_nonce_error_count =
-                                    identity_nonce_error_count_clone.clone();
-                                let insufficient_balance_error_count =
-                                    insufficient_balance_error_count_clone.clone();
-                                let local_rate_limit_error_count =
-                                    local_rate_limit_error_count_clone.clone();
-                                let broadcast_connection_error_count =
-                                    broadcast_connection_error_count_clone.clone();
-
-                                let mut request_settings = RequestSettings::default();
-                                // Time-based strategy body
-                                if !block_mode && loop_index != 1 && loop_index != 2 {
-                                    // time mode loading
-                                    request_settings.connect_timeout = Some(Duration::from_secs(1));
-                                    request_settings.timeout = Some(Duration::from_secs(1));
-                                    request_settings.retries = Some(0);
-                                }
-                                // Block-based strategy body
-                                if block_mode && loop_index != 1 && loop_index != 2 {
-                                    request_settings.connect_timeout = Some(Duration::from_secs(3));
-                                    request_settings.timeout = Some(Duration::from_secs(3));
-                                    request_settings.retries = Some(1);
-                                }
-
-                                // Prepare futures for broadcasting independent transitions
-                                let future = async move {
-                                    match transition_clone.broadcast_request_for_state_transition() {
-                                        Ok(broadcast_request) => {
-                                            let broadcast_result = broadcast_request.execute(sdk, request_settings).await;
-                                            match broadcast_result {
-                                                Ok(_) => {
-                                                    oks.fetch_add(1, Ordering::Relaxed);
-                                                    success_count.fetch_add(1, Ordering::Relaxed);
-                                                    let transition_owner_id = transition_clone.owner_id().to_string(Encoding::Base58);
-                                                    if !block_mode && loop_index != 1 && loop_index != 2 {
-                                                        tracing::info!("Successfully broadcasted transition: {}. ID: {}. Owner ID: {:?}", transition_clone.name(), transition_id, transition_owner_id);
->>>>>>> 8c7f9dd6
                                                     }
                                                 };
                                                 broadcast_errs.fetch_add(1, Ordering::SeqCst);
@@ -1812,80 +1648,15 @@
                                                         let _ = rx.await;
     
                                                     }
-<<<<<<< HEAD
                                                 } else if e.to_string().contains("invalid identity nonce") {
                                                     identity_nonce_error_count.fetch_add(1, Ordering::SeqCst);
                                                 } else if e.to_string().contains("rate-limit") {
                                                     local_rate_limit_error_count.fetch_add(1, Ordering::SeqCst);
                                                 } else if e.to_string().contains("error trying to connect") {
                                                     broadcast_connection_error_count.fetch_add(1, Ordering::SeqCst);
-=======
-                                                    Ok((transition_clone, broadcast_result))
-                                                },
-                                                Err(e) => {
-                                                    errs.fetch_add(1, Ordering::Relaxed);
-                                                    // Error logging seems unnecessary here because rs-dapi-client seems to log all the errors already
-                                                    // But it is necessary. `rs-dapi-client` does not log all the errors already. For example, IdentityNotFound errors
-                                                    // Update: rs-dapi-client logs have been turned off
-                                                    tracing::error!("Error: Failed to broadcast {} transition: {:?}. ID: {}", transition_clone.name(), e, transition_id);
-                                                    if e.to_string().contains("Insufficient identity") {
-                                                        insufficient_balance_error_count.fetch_add(1, Ordering::Relaxed);
-                                                        // let mut wallet_lock = app_state.loaded_wallet.lock().await;
-                                                        let mut current_identities = current_identities_clone.lock().await;
-                                                        // if top_up_amount > 0 {
-                                                        //     // Top up
-                                                        //     if let Some(wallet) = wallet_lock.as_mut() {
-                                                        //         match wallet.asset_lock_transaction(
-                                                        //             None,
-                                                        //             top_up_amount,
-                                                        //         ) {
-                                                        //             Ok((asset_lock_transaction, asset_lock_proof_private_key)) => {
-                                                        //                 match try_broadcast_and_retrieve_asset_lock(sdk, &asset_lock_transaction, &wallet.receive_address(), 2).await {
-                                                        //                     Ok(asset_lock_proof) => {
-                                                        //                         tracing::info!("Successfully obtained asset lock proof for top up");
-                                                        //                         let identity = current_identities.iter_mut().find(|identity| identity.id() == transition_clone.owner_id()).expect("Expected to find identity ID matching transition owner ID");
-                                                        //                         match identity.top_up_identity(
-                                                        //                             sdk,
-                                                        //                             asset_lock_proof,
-                                                        //                             &asset_lock_proof_private_key,
-                                                        //                             None,
-                                                        //                         ).await {
-                                                        //                             Ok(balance) => tracing::info!("Topped up identity {}. New balance: {}", identity.id().to_string(Encoding::Base58), balance),
-                                                        //                             Err(e) => tracing::error!("Failed to top up identity {}: {}", identity.id().to_string(Encoding::Base58), e)
-                                                        //                         }
-                                                        //                     }
-                                                        //                     Err(_) => {
-                                                        //                         tracing::error!("Failed to obtain asset lock proof for top up");
-                                                        //                     }
-                                                        //                 }
-                                                        //             }
-                                                        //             Err(e) => {
-                                                        //                 tracing::error!(
-                                                        //                     "Error creating asset lock transaction: {:?}",
-                                                        //                     e
-                                                        //                 )
-                                                        //             }
-                                                        //         }
-                                                        //     } else {
-                                                        //         tracing::error!("Wallet not loaded");
-                                                        //     }
-                                                        // } else {
-                                                            current_identities.retain(|identity| identity.id() != transition_clone.owner_id());
-                                                            // TODO: Return Strategy PartiallyCompleted BackendEvent here if current_identities is empty and no top ups
-                                                        // }
-                                                    } else if e.to_string().contains("invalid identity nonce") {
-                                                        identity_nonce_error_count.fetch_add(1, Ordering::Relaxed);
-                                                    } else if e.to_string().contains("rate-limit") {
-                                                        local_rate_limit_error_count.fetch_add(1, Ordering::Relaxed);
-                                                    } else if e.to_string().contains("error trying to connect") {
-                                                        broadcast_connection_error_count.fetch_add(1, Ordering::Relaxed);
-                                                    }
-                                                    Err(e)
->>>>>>> 8c7f9dd6
                                                 }
                                                 Err(e)
                                             }
-<<<<<<< HEAD
                                         }
                                     },
                                     Err(e) => {
@@ -1899,33 +1670,14 @@
                             };
 
                             broadcast_futures.push(future);
-=======
-                                        },
-                                        Err(e) => {
-                                            errs.fetch_add(1, Ordering::Relaxed);
-                                            if !block_mode {
-                                                tracing::error!("Error preparing broadcast request for transition: {}, Error: {:?}", transition_clone.name(), e);
-                                            }
-                                            Err(e)
-                                        }.expect("Expected to prepare broadcast for request for state transition") // I guess I have to do this to make it compile
-                                    }
-                                };
-                                broadcast_futures.push(future);
-                            }
->>>>>>> 8c7f9dd6
                         }
 
                         // Concurrently execute all broadcast requests for independent transitions
                         let broadcast_results = join_all(broadcast_futures).await;
 
-<<<<<<< HEAD
                         // Now wait for results
 
                         // If we're in block mode, or index 1 or 2 of time mode
-=======
-                        // If we're in block mode, or index 1 or 2 of time mode, we're going to wait for state transition results and potentially verify proofs too.
-                        // If we're in time mode and index 3+, we're just broadcasting.
->>>>>>> 8c7f9dd6
                         if block_mode || loop_index == 1 || loop_index == 2 {
                             let request_settings = RequestSettings {
                                 connect_timeout: None,
@@ -2267,13 +2019,9 @@
                         // Reset the load_start_time
                         // Also, sleep 10 seconds to let nodes update state
                         if loop_index == 1 || loop_index == 2 {
-<<<<<<< HEAD
                             tracing::trace!(
                                 "Sleep 10 seconds to allow initialization transactions to process"
                             );
-=======
-                            load_start_time = Instant::now();
->>>>>>> 8c7f9dd6
                             tokio::time::sleep(Duration::from_secs(10)).await;
                             load_start_time = Instant::now();
                         }
@@ -2315,13 +2063,8 @@
                 // Log oks and errs
                 tracing::info!(
                     "Successfully broadcasted: {}, Failed to broadcast: {}",
-<<<<<<< HEAD
                     broadcast_oks.load(Ordering::SeqCst),
                     broadcast_errs.load(Ordering::SeqCst)
-=======
-                    oks.load(Ordering::Relaxed),
-                    errs.load(Ordering::Relaxed)
->>>>>>> 8c7f9dd6
                 );
 
                 // Time the execution took
@@ -2346,11 +2089,7 @@
                 if current_identities.len() > 0 {
                     current_identities.remove(0); // Remove loaded identity from the vector
                 }
-<<<<<<< HEAD
                 let wallet_lock = self
-=======
-                let wallet_lock = app_state
->>>>>>> 8c7f9dd6
                     .loaded_wallet
                     .lock()
                     .await
@@ -2437,11 +2176,7 @@
 
                 // For time mode, success_count is just the number of broadcasts
                 if !block_mode {
-<<<<<<< HEAD
                     success_count = broadcast_oks;
-=======
-                    success_count = oks;
->>>>>>> 8c7f9dd6
                 }
 
                 // Make sure we don't divide by 0 when we determine the tx/s rate
@@ -2463,7 +2198,6 @@
                         / (load_run_time)) as f32
                 };
                 let mut successful_tps: f32 = 0.0;
-<<<<<<< HEAD
                 if success_count.load(Ordering::SeqCst)
                     > (strategy.start_contracts.len() as u64
                         + strategy.start_identities.number_of_identities as u64)
@@ -2471,20 +2205,10 @@
                     successful_tps = ((success_count.load(Ordering::SeqCst)
                         - strategy.start_contracts.len() as u64
                         - strategy.start_identities.number_of_identities as u64)
-=======
-                if success_count.load(Ordering::Relaxed)
-                    > (strategy.start_contracts.len() as u32
-                        + strategy.start_identities.number_of_identities as u32)
-                {
-                    successful_tps = ((success_count.load(Ordering::Relaxed)
-                        - strategy.start_contracts.len() as u32
-                        - strategy.start_identities.number_of_identities as u32)
->>>>>>> 8c7f9dd6
                         as u64
                         / (load_run_time)) as f32
                 };
                 let mut success_percent = 0;
-<<<<<<< HEAD
                 if success_count.load(Ordering::SeqCst)
                     > (strategy.start_contracts.len() as u64
                         + strategy.start_identities.number_of_identities as u64)
@@ -2492,15 +2216,6 @@
                     success_percent = (((success_count.load(Ordering::SeqCst)
                         - strategy.start_contracts.len() as u64
                         - strategy.start_identities.number_of_identities as u64)
-=======
-                if success_count.load(Ordering::Relaxed)
-                    > (strategy.start_contracts.len() as u32
-                        + strategy.start_identities.number_of_identities as u32)
-                {
-                    success_percent = (((success_count.load(Ordering::Relaxed)
-                        - strategy.start_contracts.len() as u32
-                        - strategy.start_identities.number_of_identities as u32)
->>>>>>> 8c7f9dd6
                         as f64
                         / (transition_count
                             - strategy.start_contracts.len() as u32
@@ -2521,27 +2236,16 @@
                         strategy_name,
                         mode_string,
                         transition_count,
-<<<<<<< HEAD
                         success_count.load(Ordering::SeqCst),
-=======
-                        success_count.load(Ordering::Relaxed),
->>>>>>> 8c7f9dd6
                         (current_block_info.height - initial_block_info.height),
                         load_run_time, // Processing time after the second block
                         tps, // tps besides the first two blocks
                         dash_spent_identity,
                         dash_spent_wallet,
-<<<<<<< HEAD
                         identity_nonce_error_count.load(Ordering::SeqCst),
                         insufficient_balance_error_count.load(Ordering::SeqCst),
                         local_rate_limit_error_count.load(Ordering::SeqCst),
                         broadcast_connection_error_count.load(Ordering::SeqCst)
-=======
-                        identity_nonce_error_count.load(Ordering::Relaxed),
-                        insufficient_balance_error_count.load(Ordering::Relaxed),
-                        local_rate_limit_error_count.load(Ordering::Relaxed),
-                        broadcast_connection_error_count.load(Ordering::Relaxed)
->>>>>>> 8c7f9dd6
                     );
                 } else {
                     // Time mode
@@ -2552,11 +2256,7 @@
                         strategy_name,
                         mode_string,
                         transition_count,
-<<<<<<< HEAD
                         success_count.load(Ordering::SeqCst),
-=======
-                        success_count.load(Ordering::Relaxed),
->>>>>>> 8c7f9dd6
                         loop_index-3, // Minus 3 because we still incremented one at the end of the last loop, and don't count the first two blocks
                         load_run_time,
                         init_time.as_secs(),
@@ -2565,17 +2265,10 @@
                         success_percent,
                         dash_spent_identity,
                         dash_spent_wallet,
-<<<<<<< HEAD
                         identity_nonce_error_count.load(Ordering::SeqCst),
                         insufficient_balance_error_count.load(Ordering::SeqCst),
                         local_rate_limit_error_count.load(Ordering::SeqCst),
                         broadcast_connection_error_count.load(Ordering::SeqCst)
-=======
-                        identity_nonce_error_count.load(Ordering::Relaxed),
-                        insufficient_balance_error_count.load(Ordering::Relaxed),
-                        local_rate_limit_error_count.load(Ordering::Relaxed),
-                        broadcast_connection_error_count.load(Ordering::Relaxed)
->>>>>>> 8c7f9dd6
                     );
                 }
 
@@ -2585,11 +2278,7 @@
                         block_mode: block_mode,
                         final_block_height: current_block_info.height,
                         start_block_height: initial_block_info.height,
-<<<<<<< HEAD
                         success_count: success_count.load(Ordering::SeqCst) as u64,
-=======
-                        success_count: success_count.load(Ordering::Relaxed) as u64,
->>>>>>> 8c7f9dd6
                         transition_count: transition_count.try_into().unwrap(),
                         rate: tps,
                         success_rate: successful_tps,
