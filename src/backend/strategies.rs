--- conflicted
+++ resolved
@@ -33,11 +33,7 @@
 };
 use simple_signer::signer::SimpleSigner;
 use strategy_tests::{
-<<<<<<< HEAD
-    frequency::Frequency, operations::{DocumentAction, DocumentOp, FinalizeBlockOperation, Operation, OperationType}, IdentityInsertInfo, LocalDocumentQuery, StartIdentities, Strategy, StrategyConfig
-=======
-    frequency::Frequency, operations::{FinalizeBlockOperation, Operation}, IdentityInsertInfo, KeyMaps, LocalDocumentQuery, StartIdentities, Strategy, StrategyConfig
->>>>>>> 86c6dbb5
+    frequency::Frequency, operations::{DocumentAction, DocumentOp, FinalizeBlockOperation, Operation, OperationType}, KeyMaps, IdentityInsertInfo, LocalDocumentQuery, StartIdentities, Strategy, StrategyConfig
 };
 use tokio::sync::{Mutex, MutexGuard};
 use tracing::{error, info};
@@ -647,11 +643,7 @@
                 BackendEvent::None
             }
         }
-<<<<<<< HEAD
         StrategyTask::RunStrategy(strategy_name, num_blocks_or_seconds, verify_proofs, block_mode) => {
-
-            tracing::info!("-----Starting strategy '{}'-----", strategy_name);
-            
             // Fetch known_contracts from the chain to assure local copies match actual
             // state.
             match update_known_contracts(sdk, &app_state.known_contracts).await {
@@ -693,13 +685,6 @@
             // Get a mutable strategy because we need to modify some properties of contracts on updates
             let mut strategies_lock = app_state.available_strategies.lock().await;
             if let Some(strategy) = strategies_lock.get_mut(&strategy_name) {
-=======
-        StrategyTask::RunStrategy(strategy_name, num_blocks, verify_proofs) => {
-            let mut strategies_lock = app_state.available_strategies.lock().await;
-
-            // It's normal that we're asking for the mutable strategy because we need to
-            // modify some properties of a contract on update
-            if let Some(strategy) = strategies_lock.get_mut(&strategy_name) {
                 info!("-----Starting strategy '{}'-----", strategy_name);
                 let run_start_time = Instant::now();
 
@@ -745,7 +730,6 @@
 
                 drop(loaded_wallet_lock);
 
->>>>>>> 86c6dbb5
                 // Get block_info
                 // Get block info for the first block by sending a grpc request and looking at
                 // the metadata Retry up to MAX_RETRIES times
@@ -1161,12 +1145,7 @@
                                                         if let Some(wait_for_state_transition_result_response::Version::V0(v0_response)) = &wait_response.version {
                                                             if let Some(metadata) = &v0_response.metadata {
                                                                 if !verify_proofs {
-<<<<<<< HEAD
                                                                     info!("Successfully processed state transition {} ({}) for {} {} (Actual block height: {})", st_queue_index, transition_type, mode_string, index, metadata.height);
-=======
-                                                                    success_count += 1;
-                                                                    info!("Successfully processed state transition {} ({}) for block {} (Actual block height: {})", st_queue_index, transition_type, current_block_info.height, metadata.height);
->>>>>>> 86c6dbb5
                                                                 }
                                                                 match &v0_response.result {
                                                                     Some(wait_for_state_transition_result_response_v0::Result::Error(error)) => {
@@ -1189,12 +1168,7 @@
                                                                             );
                                                                             match verified {
                                                                                 Ok(_) => {
-<<<<<<< HEAD
                                                                                     info!("Successfully processed and verified proof for state transition {} ({}), {} {} (Actual block height: {})", st_queue_index, transition_type, mode_string, index, metadata.height);
-=======
-                                                                                    success_count += 1;
-                                                                                    info!("Successfully processed and verified proof for state transition {} ({}), block {} (Actual block height: {})", st_queue_index, transition_type, current_block_info.height, metadata.height);
->>>>>>> 86c6dbb5
                                                                                 }
                                                                                 Err(e) => {
                                                                                     error!("Error verifying state transition execution proof: {}", e);
@@ -1249,7 +1223,6 @@
                                 let future = async move {                            
                                     match transition_clone.broadcast_request_for_state_transition() {
                                         Ok(broadcast_request) => {
-<<<<<<< HEAD
                                             let broadcast_result = broadcast_request.execute(sdk, RequestSettings::default()).await;
                                             match broadcast_result {
                                                 Ok(_) => {
@@ -1271,22 +1244,6 @@
                                             tracing::error!("Error preparing broadcast for transition: {}, Error: {:?}", transition_clone.name(), e);
                                             Err(e)
                                         }.expect("Expected to prepare broadcast for request for state transition") // I guess I have to do this to make it compile
-=======
-                                            let broadcast_result = broadcast_request
-                                                .execute(sdk, RequestSettings::default())
-                                                .await;
-                                            Ok((transition_clone, broadcast_result))
-                                        }
-                                        Err(e) => {
-                                            tracing::error!(
-                                                "Error preparing broadcast request for state transition {} block height {}: {:?}",
-                                                st_queue_index,
-                                                current_block_info.height,
-                                                e
-                                            );
-                                            Err(e)
-                                        },
->>>>>>> 86c6dbb5
                                     }
                                 };
                                 broadcast_futures.push(future);
@@ -1296,7 +1253,6 @@
                         // Concurrently execute all broadcast requests for independent transitions
                         let broadcast_results = join_all(broadcast_futures).await;
 
-<<<<<<< HEAD
                         // If we're in block mode, we're going to wait for state transition results and potentially verify proofs too.
                         // If we're in time mode, we're just broadcasting.
                         if block_mode {
@@ -1461,123 +1417,9 @@
                                                                             }
                                                                         }
                                                                         Err(e) => error!("Error verifying state transition execution proof: {}", e),
-=======
-                        // Prepare futures for waiting for state transition results
-                        let mut wait_futures = Vec::new();
-                        for (index, result) in broadcast_results.into_iter().enumerate() {
-                            match result {
-                                Ok((transition, broadcast_result)) => {
-                                    let transition_type = transition.name().to_owned();
-
-                                    if broadcast_result.is_err() {
-                                        error!(
-                                            "Error broadcasting state transition {} ({}) for block height {}: {:?}",
-                                            index + 1,
-                                            transition_type,
-                                            current_block_info.height,
-                                            broadcast_result.err().unwrap()
-                                        );
-                                        continue;
-                                    }
-
-                                    // Extract the data contract ID from the transition
-                                    let data_contract_id_option = match &transition {
-                                        StateTransition::DocumentsBatch(DocumentsBatchTransition::V0(documents_batch)) => {
-                                            documents_batch.transitions.get(0).and_then(|document_transition| {
-                                                match document_transition {
-                                                    DocumentTransition::Create(DocumentCreateTransition::V0(create_transition)) => {
-                                                        Some(create_transition.base.data_contract_id())
-                                                    },
-                                                    // Add handling for Replace and Delete transitions if necessary
-                                                    _ => None,
-                                                }
-                                            })
-                                        },
-                                        _ => None,
-                                    };
-
-                                    let known_contracts_lock = app_state.known_contracts.lock().await;
-
-                                    let data_contract_clone = if let Some(data_contract_id) = data_contract_id_option {
-                                        let data_contract_id_str = data_contract_id.to_string(Encoding::Base58);
-                                        known_contracts_lock.get(&data_contract_id_str).cloned()
-                                    } else {
-                                        None
-                                    };
-
-                                    drop(known_contracts_lock);
-
-                                    let wait_future = async move {
-                                        let wait_result = match transition.wait_for_state_transition_result_request() {
-                                            Ok(wait_request) => wait_request.execute(sdk, RequestSettings::default()).await,
-                                            Err(e) => {
-                                                error!(
-                                                    "Error creating wait request for state transition {} block height {}: {:?}",
-                                                    index + 1, current_block_info.height, e
-                                                );
-                                                return None;
-                                            }
-                                        };
-
-                                        match wait_result {
-                                            Ok(wait_response) => {
-                                                Some(if let Some(wait_for_state_transition_result_response::Version::V0(v0_response)) = &wait_response.version {
-                                                    if let Some(metadata) = &v0_response.metadata {
-                                                        if !verify_proofs {
-                                                            info!(
-                                                                "Successfully processed state transition {} ({}) for block {} (Actual block height: {})",
-                                                                index + 1, transition.name(), current_block_info.height, metadata.height
-                                                            );    
-                                                        }
-
-                                                        // Verification of the proof
-                                                        if let Some(wait_for_state_transition_result_response_v0::Result::Proof(proof)) = &v0_response.result {
-                                                            if verify_proofs {
-                                                                let epoch = Epoch::new(metadata.epoch as u16).expect("Expected to get epoch from metadata in proof verification");
-                                                                // For proof verification, if it's a DocumentsBatch, include the data contract, else don't
-                                                                let verified = if transition.name() == "DocumentsBatch" {
-                                                                    match data_contract_clone.as_ref() {
-                                                                        Some(data_contract) => {
-                                                                            let epoch = Epoch::new(metadata.epoch as u16).expect("Expected to get epoch from metadata in proof verification");
-                                                                            Drive::verify_state_transition_was_executed_with_proof(
-                                                                                &transition,
-                                                                                &BlockInfo {
-                                                                                    time_ms: metadata.time_ms,
-                                                                                    height: metadata.height,
-                                                                                    core_height: metadata.core_chain_locked_height,
-                                                                                    epoch,
-                                                                                },
-                                                                                proof.grovedb_proof.as_slice(),
-                                                                                &|_| Ok(Some(data_contract.clone().into())),
-                                                                                sdk.version(),
-                                                                            )
-                                                                        }
-                                                                        None => Err(drive::error::Error::Proof(ProofError::UnknownContract("Data contract ID not found in known_contracts".into()))),
-                                                                    }
-                                                                } else {
-                                                                    let epoch = Epoch::new(metadata.epoch as u16).expect("Expected to get epoch from metadata in proof verification");
-                                                                    Drive::verify_state_transition_was_executed_with_proof(
-                                                                        &transition,
-                                                                        &BlockInfo {
-                                                                            time_ms: metadata.time_ms,
-                                                                            height: metadata.height,
-                                                                            core_height: metadata.core_chain_locked_height,
-                                                                            epoch,
-                                                                        },
-                                                                        proof.grovedb_proof.as_slice(),
-                                                                        &|_| Ok(None),
-                                                                        sdk.version(),
-                                                                    )
-                                                                };
-
-                                                                match verified {
-                                                                    Ok(_) => {
-                                                                        info!("Successfully processed and verified proof for state transition {} ({}), block {} (Actual block height: {})", index + 1, transition_type, current_block_info.height, metadata.height);
->>>>>>> 86c6dbb5
                                                                     }
                                                                 }
                                                             }
-<<<<<<< HEAD
     
                                                             // Log the Base58 encoded IDs of any created Identities
                                                             match transition.clone() {
@@ -1590,120 +1432,15 @@
                                                                 },
                                                                 _ => {
                                                                     // nothing
-=======
-
-                                                            // If it's the first block, sleep for one second so we don't, for example, register a doc to a new contract
-                                                            if current_block_info.height == initial_block_info.height {
-                                                                tokio::time::sleep(tokio::time::Duration::from_secs(1)).await;
-                                                            }
-                                                        }
-                                                        
-                                                        // If a data contract was registered, add it to
-                                                        // known_contracts
-                                                        if let StateTransition::DataContractCreate(
-                                                            DataContractCreateTransition::V0(
-                                                                data_contract_create_transition,
-                                                            ),
-                                                        ) = &transition
-                                                        {
-                                                            // Extract the data contract from the transition
-                                                            let data_contract_serialized =
-                                                                &data_contract_create_transition
-                                                                    .data_contract;
-                                                            let data_contract_result =
-                                                                DataContract::try_from_platform_versioned(
-                                                                    data_contract_serialized.clone(),
-                                                                    false,
-                                                                    PlatformVersion::latest(),
-                                                                );
-
-                                                            match data_contract_result {
-                                                                Ok(data_contract) => {
-                                                                    let mut known_contracts_lock =
-                                                                        app_state
-                                                                            .known_contracts
-                                                                            .lock()
-                                                                            .await;
-                                                                    known_contracts_lock.insert(
-                                                                        data_contract
-                                                                            .id()
-                                                                            .to_string(Encoding::Base58),
-                                                                        data_contract,
-                                                                    );
-                                                                }
-                                                                Err(e) => {
-                                                                    error!(
-                                                                        "Error deserializing data \
-                                                                        contract: {:?}",
-                                                                        e
-                                                                    );
                                                                 }
                                                             }
                                                         }
-                                                        
-                                                        // Log the Base58 encoded IDs of any created Contracts
-                                                        match transition.clone() {
-                                                            StateTransition::DataContractCreate(contract_create_transition) => {
-                                                                let ids = contract_create_transition.modified_data_ids();
-                                                                for id in ids {
-                                                                    let encoded_id: String = id.into();
-                                                                    info!("Created Contract: {}", encoded_id);
-                                                                }
-                                                            },
-                                                            _ => {
-                                                                // nothing
-                                                            }
-                                                        }
-
-                                                        // Log the Base58 encoded IDs of any created Identities
-                                                        match transition.clone() {
-                                                            StateTransition::IdentityCreate(identity_create_transition) => {
-                                                                let ids = identity_create_transition.modified_data_ids();
-                                                                for id in ids {
-                                                                    let encoded_id: String = id.into();
-                                                                    info!("Created Identity: {}", encoded_id);
-                                                                }
-                                                            },
-                                                            _ => {
-                                                                // nothing
-                                                            }
-                                                        }
-                                                    } else {
-                                                        if let Some(result) = &v0_response.result {
-                                                            match result {
-                                                                wait_for_state_transition_result_response_v0::Result::Error(e) => tracing::error!("{:?}", e),
-                                                                wait_for_state_transition_result_response_v0::Result::Proof(_) => tracing::info!("Proof received but no metadata present so we can't verify it."),
-                                                            }
-                                                        }
-
-                                                        // Log the Base58 encoded IDs of any created Identities
-                                                        match transition.clone() {
-                                                            StateTransition::IdentityCreate(identity_create_transition) => {
-                                                                let ids = identity_create_transition.modified_data_ids();
-                                                                for id in ids {
-                                                                    let encoded_id: String = id.into();
-                                                                    info!("Created Identity: {}", encoded_id);
->>>>>>> 86c6dbb5
-                                                                }
-                                                            }
-                                                        }
-<<<<<<< HEAD
                                                     })
                                                 },
                                                 Err(e) => {
                                                     error!("Wait result error: {:?}", e);
                                                     None
                                                 }
-=======
-                                                    }
-                                                } else {
-                                                    tracing::error!("wait_response.version is None");
-                                                })
-                                            },
-                                            Err(e) => {
-                                                error!("Wait result error: {:?}", e);
-                                                None
->>>>>>> 86c6dbb5
                                             }
                                         };
                                         wait_futures.push(wait_future);
