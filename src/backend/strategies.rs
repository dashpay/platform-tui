//! Strategies management backend module.

use std::{
    collections::{BTreeMap, BTreeSet, VecDeque},
    fs::File,
    io::Write,
    sync::{
        atomic::{AtomicU32, Ordering},
        Arc,
    },
    time::{Duration, Instant, SystemTime, UNIX_EPOCH},
};

use crossterm::style::Stylize;
use dapi_grpc::platform::v0::{
    get_epochs_info_request, get_epochs_info_response,
    wait_for_state_transition_result_response::{
        self, wait_for_state_transition_result_response_v0,
    },
    GetEpochsInfoRequest,
};
use dash_sdk::platform::transition::{top_up_identity::TopUpIdentity, withdraw_from_identity::WithdrawFromIdentity};
use dash_sdk::{
    platform::{transition::broadcast_request::BroadcastRequestForStateTransition, Fetch},
    Sdk,
};
use dpp::{
    block::{block_info::BlockInfo, epoch::Epoch},
    dashcore::{Address, PrivateKey, Transaction},
    data_contract::{
        accessors::v0::{DataContractV0Getters, DataContractV0Setters},
        created_data_contract::CreatedDataContract,
        document_type::random_document::{DocumentFieldFillSize, DocumentFieldFillType},
        DataContract,
    },
    identity::{
        accessors::IdentityGettersV0, state_transition::asset_lock_proof::AssetLockProof, Identity,
        KeyType, PartialIdentity, Purpose, SecurityLevel,
    },
    platform_value::{string_encoding::Encoding, Identifier},
    serialization::{
        PlatformDeserializableWithPotentialValidationFromVersionedStructure,
        PlatformSerializableWithPlatformVersion,
    },
    state_transition::{
        data_contract_create_transition::DataContractCreateTransition,
        documents_batch_transition::{
            document_base_transition::v0::v0_methods::DocumentBaseTransitionV0Methods,
            document_transition::DocumentTransition, DocumentCreateTransition,
            DocumentsBatchTransition,
        },
        StateTransition, StateTransitionLike,
    },
    version::PlatformVersion,
};
use drive::{
    drive::{
        document::query::{QueryDocumentsOutcome, QueryDocumentsOutcomeV0Methods},
        identity::key::fetch::IdentityKeysRequest,
        Drive,
    },
    error::proof::ProofError,
    query::DriveDocumentQuery,
};
use futures::future::join_all;
use itertools::Itertools;
use rand::{rngs::StdRng, SeedableRng};
use rs_dapi_client::{DapiRequest, DapiRequestExecutor, RequestSettings};
use simple_signer::signer::SimpleSigner;
use strategy_tests::{
    frequency::Frequency,
    operations::{DocumentAction, DocumentOp, FinalizeBlockOperation, Operation, OperationType},
    IdentityInsertInfo, LocalDocumentQuery, StartIdentities, Strategy, StrategyConfig,
};
use tokio::sync::{Mutex, MutexGuard};

use crate::backend::{wallet::SingleKeyWallet, Wallet};

use super::{
    insight::InsightAPIClient,
    state::{ContractFileName, KnownContractsMap},
    AppState, AppStateUpdate, BackendEvent, StrategyCompletionResult, StrategyContractNames, Task,
};

#[derive(Debug, PartialEq, Clone)]
pub enum StrategyTask {
    CreateStrategy(String),
    ImportStrategy(String),
    ExportStrategy(String),
    SelectStrategy(String),
    DeleteStrategy(String),
    CloneStrategy(String),
    SetStartContracts(String, Vec<String>),
    SetStartContractsRandom(String, String, u8),
    SetIdentityInserts {
        strategy_name: String,
        identity_inserts_frequency: Frequency,
    },
    SetStartIdentities {
        strategy_name: String,
        count: u16,
        keys_count: u8,
        balance: u64,
        add_transfer_key: bool,
    },
    SetStartIdentitiesBalance(String, u64),
    AddOperation {
        strategy_name: String,
        operation: Operation,
    },
    RegisterDocsToAllContracts(String, u16, DocumentFieldFillSize, DocumentFieldFillType),
    RunStrategy(String, u64, bool, bool, u64),
    RemoveLastContract(String),
    ClearContracts(String),
    ClearOperations(String),
    RemoveIdentityInserts(String),
    RemoveStartIdentities(String),
    RemoveLastOperation(String),
}

pub async fn run_strategy_task<'s>(
    sdk: &Sdk,
    app_state: &'s AppState,
    task: StrategyTask,
    insight: &'s InsightAPIClient,
) -> BackendEvent<'s> {
    match task {
        StrategyTask::CreateStrategy(strategy_name) => {
            let mut strategies_lock = app_state.available_strategies.lock().await;
            let mut contract_names_lock =
                app_state.available_strategies_contract_names.lock().await;
            let mut selected_strategy_lock = app_state.selected_strategy.lock().await;

            strategies_lock.insert(strategy_name.clone(), Strategy::default());
            *selected_strategy_lock = Some(strategy_name.clone());
            contract_names_lock.insert(strategy_name.clone(), Default::default());

            BackendEvent::AppStateUpdated(AppStateUpdate::SelectedStrategy(
                strategy_name.clone(),
                MutexGuard::map(strategies_lock, |strategies| {
                    strategies.get_mut(&strategy_name).expect("strategy exists")
                }),
                MutexGuard::map(contract_names_lock, |names| {
                    names.get_mut(&strategy_name).expect("inconsistent data")
                }),
            ))
        }
        StrategyTask::ImportStrategy(url) => {
            match reqwest::get(&url).await {
                Ok(response) => {
                    if response.status().is_success() {
                        match response.bytes().await {
                            Ok(bytes) => {
                                match Strategy::versioned_deserialize(&bytes, true, &sdk.version())
                                {
                                    Ok(strategy) => {
                                        let strategy_name = url.split('/').last()
                                            .map(|s| s.rsplit_once('.').map_or(s, |(name, _)| name))
                                            .map(|s| s.to_string())
                                            .expect("Expected to extract the filename from the imported Strategy file");

                                        let mut strategies_lock =
                                            app_state.available_strategies.lock().await;
                                        strategies_lock
                                            .insert(strategy_name.clone(), strategy.clone());

                                        // We need to add the contracts to available_strategies_contract_names so they can be displayed.
                                        // In order to do so, we need to convert start_contracts into Base58-encoded IDs
                                        let mut strategy_start_contracts_in_format: StrategyContractNames = Vec::new();
                                        for (contract, maybe_updates) in strategy.start_contracts {
                                            let contract_name = contract
                                                .data_contract()
                                                .id()
                                                .to_string(Encoding::Base58);
                                            if let Some(update_map) = maybe_updates {
                                                let formatted_update_map = update_map
                                                    .into_iter()
                                                    .map(|(block_number, created_contract)| {
                                                        let contract_name = created_contract
                                                            .data_contract()
                                                            .id()
                                                            .to_string(Encoding::Base58);
                                                        (block_number, contract_name)
                                                    })
                                                    .collect::<BTreeMap<u64, ContractFileName>>();

                                                strategy_start_contracts_in_format.push((
                                                    contract_name,
                                                    Some(formatted_update_map),
                                                ));
                                            } else {
                                                strategy_start_contracts_in_format
                                                    .push((contract_name, None));
                                            }
                                        }

                                        let mut contract_names_lock = app_state
                                            .available_strategies_contract_names
                                            .lock()
                                            .await;
                                        contract_names_lock.insert(
                                            strategy_name.clone(),
                                            strategy_start_contracts_in_format,
                                        );

                                        let mut selected_strategy =
                                            app_state.selected_strategy.lock().await;
                                        *selected_strategy = Some(strategy_name.clone());

                                        BackendEvent::AppStateUpdated(
                                            AppStateUpdate::SelectedStrategy(
                                                strategy_name.clone(),
                                                MutexGuard::map(strategies_lock, |strategies| {
                                                    strategies.get_mut(&strategy_name).expect("Expected to find the strategy in available_strategies")
                                                }),
                                                MutexGuard::map(contract_names_lock, |names| {
                                                    names.get_mut(&strategy_name).expect("Expected to find the strategy in available_strategies_contract_names")
                                                }),
                                            ),
                                        )
                                    }
                                    Err(e) => {
                                        tracing::error!("Failed to deserialize strategy: {}", e);
                                        BackendEvent::StrategyError {
                                            error: format!("Failed to deserialize strategy: {}", e),
                                        }
                                    }
                                }
                            }
                            Err(e) => {
                                tracing::error!("Failed to fetch strategy data: {}", e);
                                BackendEvent::StrategyError {
                                    error: format!("Failed to fetch strategy data: {}", e),
                                }
                            }
                        }
                    } else {
                        tracing::error!("Failed to fetch strategy: HTTP {}", response.status());
                        BackendEvent::StrategyError {
                            error: format!("Failed to fetch strategy: HTTP {}", response.status()),
                        }
                    }
                }
                Err(e) => {
                    tracing::error!("Failed to fetch strategy: {}", e);
                    BackendEvent::StrategyError {
                        error: format!("Failed to fetch strategy: {}", e),
                    }
                }
            }
        }
        StrategyTask::ExportStrategy(ref strategy_name) => {
            let strategies_lock = app_state.available_strategies.lock().await;
            let strategy = strategies_lock
                .get(strategy_name)
                .expect("Strategy name doesn't exist in app_state.available_strategies");
            let platform_version = sdk.version();

            match strategy.serialize_to_bytes_with_platform_version(&platform_version) {
                Ok(binary_data) => {
                    let file_name = format!("supporting_files/strategy_exports/{}", strategy_name);
                    let path = std::path::Path::new(&file_name);

                    match File::create(&path) {
                        Ok(mut file) => {
                            if let Err(e) = file.write_all(&binary_data) {
                                tracing::error!("Failed to write strategy to file: {}", e);
                                return BackendEvent::StrategyError {
                                    error: format!("Failed to write strategy to file: {}", e),
                                };
                            }
                            BackendEvent::TaskCompleted {
                                task: Task::Strategy(task),
                                execution_result: Ok(format!(
                                    "Exported strategy file to supporting_files/strategy_exports"
                                )
                                .into()),
                            }
                        }
                        Err(e) => {
                            tracing::error!("Failed to create file: {}", e);
                            BackendEvent::StrategyError {
                                error: format!("Failed to create file: {}", e),
                            }
                        }
                    }
                }
                Err(e) => {
                    tracing::error!("Failed to serialize strategy: {}", e);
                    BackendEvent::StrategyError {
                        error: format!("Failed to serialize strategy: {}", e),
                    }
                }
            }
        }
        StrategyTask::SelectStrategy(ref strategy_name) => {
            let mut selected_strategy_lock = app_state.selected_strategy.lock().await;
            let strategies_lock = app_state.available_strategies.lock().await;

            if strategies_lock.contains_key(strategy_name) {
                *selected_strategy_lock = Some(strategy_name.clone());
                BackendEvent::AppStateUpdated(AppStateUpdate::SelectedStrategy(
                    strategy_name.clone(),
                    MutexGuard::map(strategies_lock, |strategies| {
                        strategies.get_mut(strategy_name).expect("strategy exists")
                    }),
                    MutexGuard::map(
                        app_state.available_strategies_contract_names.lock().await,
                        |names| names.get_mut(strategy_name).expect("inconsistent data"),
                    ),
                ))
            } else {
                BackendEvent::StrategyError {
                    error: format!("Strategy doesn't exist in app state."),
                }
            }
        }
        StrategyTask::DeleteStrategy(strategy_name) => {
            let mut strategies_lock = app_state.available_strategies.lock().await;
            let mut contract_names_lock =
                app_state.available_strategies_contract_names.lock().await;
            let mut selected_strategy_lock = app_state.selected_strategy.lock().await;

            // Check if the strategy exists and remove it
            if strategies_lock.contains_key(&strategy_name) {
                strategies_lock.remove(&strategy_name);
                contract_names_lock.remove(&strategy_name);

                // If the deleted strategy was the selected one, unset the selected strategy
                if let Some(selected) = selected_strategy_lock.as_ref() {
                    if selected == &strategy_name {
                        *selected_strategy_lock = None;
                    }
                }

                BackendEvent::AppStateUpdated(AppStateUpdate::Strategies(
                    strategies_lock,
                    contract_names_lock,
                ))
            } else {
                BackendEvent::StrategyError {
                    error: format!("Strategy doesn't exist in app state."),
                }
            }
        }
        StrategyTask::CloneStrategy(new_strategy_name) => {
            let mut strategies_lock = app_state.available_strategies.lock().await;
            let mut contract_names_lock =
                app_state.available_strategies_contract_names.lock().await;
            let mut selected_strategy_lock = app_state.selected_strategy.lock().await;

            if let Some(selected_strategy_name) = &*selected_strategy_lock {
                if let Some(strategy_to_clone) = strategies_lock.get(selected_strategy_name) {
                    let cloned_strategy = strategy_to_clone.clone();
                    let cloned_display_data = contract_names_lock
                        .get(selected_strategy_name)
                        .cloned()
                        .unwrap_or_default();

                    strategies_lock.insert(new_strategy_name.clone(), cloned_strategy);
                    contract_names_lock.insert(new_strategy_name.clone(), cloned_display_data);

                    *selected_strategy_lock = Some(new_strategy_name.clone());

                    BackendEvent::AppStateUpdated(AppStateUpdate::SelectedStrategy(
                        new_strategy_name.clone(),
                        MutexGuard::map(strategies_lock, |strategies| {
                            strategies
                                .get_mut(&new_strategy_name)
                                .expect("strategy exists")
                        }),
                        MutexGuard::map(contract_names_lock, |names| {
                            names
                                .get_mut(&new_strategy_name)
                                .expect("inconsistent data")
                        }),
                    ))
                } else {
                    BackendEvent::StrategyError {
                        error: format!("Strategy doesn't exist in app state."),
                    }
                }
            } else {
                BackendEvent::StrategyError {
                    error: format!("No selected strategy in app state."),
                }
            }
        }
        StrategyTask::SetStartContracts(strategy_name, selected_contract_names) => {
            // Attain state locks
            let mut strategies_lock = app_state.available_strategies.lock().await;
            let known_contracts_lock = app_state.known_contracts.lock().await;
            let supporting_contracts_lock = app_state.supporting_contracts.lock().await;
            let mut contract_names_lock =
                app_state.available_strategies_contract_names.lock().await;

            if let Some(strategy) = strategies_lock.get_mut(&strategy_name) {
                let platform_version = sdk.version();

                // Function to retrieve the contract from either known_contracts or
                // supporting_contracts
                let get_contract = |contract_name: &String| {
                    known_contracts_lock
                        .get(contract_name)
                        .or_else(|| supporting_contracts_lock.get(contract_name))
                        .cloned()
                };

                // Set a fake identity nonce for now. We will set real identity nonces during strategy execution.
                let fake_identity_nonce = 1;

                if let Some(first_contract_name) = selected_contract_names.first() {
                    if let Some(mut data_contract) = get_contract(first_contract_name) {
                        data_contract.set_version(1);

                        match CreatedDataContract::from_contract_and_identity_nonce(
                            data_contract,
                            fake_identity_nonce,
                            platform_version,
                        ) {
                            Ok(original_contract) => {
                                let mut updates = BTreeMap::new();

                                for (order, contract_name) in
                                    selected_contract_names.iter().enumerate().skip(1)
                                {
                                    if let Some(update_contract) = get_contract(contract_name) {
                                        match CreatedDataContract::from_contract_and_identity_nonce(
                                            update_contract,
                                            fake_identity_nonce,
                                            platform_version,
                                        ) {
                                            Ok(created_update_contract) => {
                                                updates
                                                    .insert(order as u64, created_update_contract);
                                            }
                                            Err(e) => {
                                                tracing::error!(
                                                    "Error converting DataContract to \
                                                     CreatedDataContract for update: {:?}",
                                                    e
                                                );
                                                return BackendEvent::StrategyError {
                                                    error: format!("Error converting DataContract to CreatedDataContract for update: {:?}", e)
                                                };
                                            }
                                        }
                                    }
                                }

                                strategy.start_contracts.push((
                                    original_contract,
                                    if updates.is_empty() {
                                        None
                                    } else {
                                        Some(updates)
                                    },
                                ));
                            }
                            Err(e) => {
                                tracing::error!(
                                    "Error converting DataContract to CreatedDataContract: {:?}",
                                    e
                                );
                                return BackendEvent::StrategyError {
                                    error: format!("Error converting DataContract to CreatedDataContract: {:?}", e)
                                };
                            }
                        }
                    }
                }

                let mut transformed_contract_names = Vec::new();
                if let Some(first_contract_name) = selected_contract_names.first() {
                    let updates: BTreeMap<u64, String> = selected_contract_names
                        .iter()
                        .enumerate()
                        .skip(1)
                        .map(|(order, name)| (order as u64, name.clone()))
                        .collect();
                    transformed_contract_names.push((first_contract_name.clone(), Some(updates)));
                }

                if let Some(existing_contracts) = contract_names_lock.get_mut(&strategy_name) {
                    existing_contracts.extend(transformed_contract_names);
                } else {
                    contract_names_lock.insert(strategy_name.clone(), transformed_contract_names);
                }

                BackendEvent::AppStateUpdated(AppStateUpdate::SelectedStrategy(
                    strategy_name.clone(),
                    MutexGuard::map(strategies_lock, |strategies| {
                        strategies.get_mut(&strategy_name).expect("strategy exists")
                    }),
                    MutexGuard::map(contract_names_lock, |names| {
                        names.get_mut(&strategy_name).expect("inconsistent data")
                    }),
                ))
            } else {
                BackendEvent::StrategyError {
                    error: format!("Strategy doesn't exist in app state."),
                }
            }
        }
        StrategyTask::SetStartContractsRandom(strategy_name, selected_contract_name, variants) => {
            // Attain state locks
            let mut strategies_lock = app_state.available_strategies.lock().await;
            let known_contracts_lock = app_state.known_contracts.lock().await;
            let mut supporting_contracts_lock = app_state.supporting_contracts.lock().await;
            let mut contract_names_lock =
                app_state.available_strategies_contract_names.lock().await;

            if let Some(strategy) = strategies_lock.get_mut(&strategy_name) {
                let platform_version = sdk.version();

                // Function to retrieve the contract from either known_contracts or
                // supporting_contracts
                let get_contract = |contract_name: &String| {
                    known_contracts_lock
                        .get(contract_name)
                        .or_else(|| supporting_contracts_lock.get(contract_name))
                        .cloned()
                };

                // Set a fake identity nonce for now. We will set real identity nonces during strategy execution.
                let mut fake_identity_nonce = 1;

                // Add the contracts to the strategy start_contracts
                if let Some(mut data_contract) = get_contract(&selected_contract_name) {
                    data_contract.set_version(1);

                    match CreatedDataContract::from_contract_and_identity_nonce(
                        data_contract,
                        fake_identity_nonce,
                        platform_version,
                    ) {
                        Ok(original_contract) => {
                            // Add original contract to the strategy
                            let mut contract_variants: Vec<CreatedDataContract> = Vec::new();
                            contract_variants.push(original_contract.clone());
                            strategy
                                .start_contracts
                                .push((original_contract.clone(), None));

                            // Add i variants of the original contract to the strategy
                            for i in 0..variants - 1 {
                                let mut new_data_contract =
                                    original_contract.data_contract().clone();
                                let new_id = DataContract::generate_data_contract_id_v0(
                                    Identifier::random(),
                                    fake_identity_nonce,
                                );
                                new_data_contract.set_id(new_id);
                                match CreatedDataContract::from_contract_and_identity_nonce(
                                    new_data_contract.clone(),
                                    fake_identity_nonce,
                                    platform_version,
                                ) {
                                    Ok(contract) => {
                                        contract_variants.push(contract.clone());
                                        strategy.start_contracts.push((contract, None));
                                        let new_contract_name = String::from(format!(
                                            "{}_variant_{}",
                                            selected_contract_name, i
                                        ));
                                        // Insert into supporting_contracts so we can register documents to them. We will clear
                                        // supporting contracts at the end of strategy execution.
                                        supporting_contracts_lock
                                            .insert(new_contract_name, new_data_contract);
                                        fake_identity_nonce += 1;
                                    }
                                    Err(e) => {
                                        tracing::error!(
                                            "Error converting DataContract to CreatedDataContract variant: {:?}",
                                            e
                                        );
                                        return BackendEvent::StrategyError {
                                            error: format!("Error converting DataContract to CreatedDataContract variant: {:?}", e)
                                        };
                                    }
                                };
                            }

                            let contract_id_strings: Vec<(String, Option<BTreeMap<u64, String>>)> =
                                contract_variants
                                    .iter()
                                    .map(|x| {
                                        (x.data_contract().id().to_string(Encoding::Base58), None)
                                    })
                                    .collect();

                            // Add the new contracts to app_state.available_strategies_contract_names
                            if let Some(existing_strategy_contracts) =
                                contract_names_lock.get_mut(&strategy_name)
                            {
                                existing_strategy_contracts.extend(contract_id_strings);
                            } else {
                                contract_names_lock
                                    .insert(strategy_name.clone(), contract_id_strings);
                            }
                        }
                        Err(e) => {
                            tracing::error!(
                                "Error converting original DataContract to CreatedDataContract: {:?}",
                                e
                            );
                            return BackendEvent::StrategyError {
                                error: format!("Error converting original DataContract to CreatedDataContract: {:?}", e)
                            };
                        }
                    }
                } else {
                    tracing::error!("Contract wasn't retrieved by name in StrategyTask::SetContractsWithUpdatesRandom");
                    return BackendEvent::StrategyError {
                        error: format!("Contract wasn't retrieved by name in StrategyTask::SetContractsWithUpdatesRandom")
                    };
                }

                BackendEvent::AppStateUpdated(AppStateUpdate::SelectedStrategy(
                    strategy_name.clone(),
                    MutexGuard::map(strategies_lock, |strategies| {
                        strategies.get_mut(&strategy_name).expect("strategy exists")
                    }),
                    MutexGuard::map(contract_names_lock, |names| {
                        names.get_mut(&strategy_name).expect("inconsistent data")
                    }),
                ))
            } else {
                BackendEvent::StrategyError {
                    error: format!("Strategy doesn't exist in app state."),
                }
            }
        }
        StrategyTask::AddOperation {
            ref strategy_name,
            ref operation,
        } => {
            let mut strategies_lock = app_state.available_strategies.lock().await;
            if let Some(strategy) = strategies_lock.get_mut(strategy_name) {
                strategy.operations.push(operation.clone());
                BackendEvent::AppStateUpdated(AppStateUpdate::SelectedStrategy(
                    strategy_name.clone(),
                    MutexGuard::map(strategies_lock, |strategies| {
                        strategies.get_mut(strategy_name).expect("strategy exists")
                    }),
                    MutexGuard::map(
                        app_state.available_strategies_contract_names.lock().await,
                        |names| names.get_mut(strategy_name).expect("inconsistent data"),
                    ),
                ))
            } else {
                BackendEvent::StrategyError {
                    error: format!("Strategy doesn't exist in app state."),
                }
            }
        }
        StrategyTask::RegisterDocsToAllContracts(strategy_name, num_docs, fill_size, fill_type) => {
            let mut strategies_lock = app_state.available_strategies.lock().await;
            if let Some(strategy) = strategies_lock.get_mut(&strategy_name) {
                for contract_with_updates in &strategy.start_contracts {
                    let contract = &contract_with_updates.0;
                    let document_types = contract.data_contract().document_types();
                    let document_type = document_types
                        .values()
                        .next()
                        .expect("Expected to get a document type in RegisterDocsToAllContracts");
                    let action = DocumentAction::DocumentActionInsertRandom(fill_type, fill_size);
                    let operation = Operation {
                        op_type: OperationType::Document(DocumentOp {
                            contract: contract.data_contract().clone(),
                            document_type: document_type.clone(),
                            action,
                        }),
                        frequency: Frequency {
                            times_per_block_range: num_docs..num_docs + 1,
                            chance_per_block: None,
                        },
                    };
                    strategy.operations.push(operation);
                }
                BackendEvent::AppStateUpdated(AppStateUpdate::SelectedStrategy(
                    strategy_name.clone(),
                    MutexGuard::map(strategies_lock, |strategies| {
                        strategies.get_mut(&strategy_name).expect("strategy exists")
                    }),
                    MutexGuard::map(
                        app_state.available_strategies_contract_names.lock().await,
                        |names| names.get_mut(&strategy_name).expect("inconsistent data"),
                    ),
                ))
            } else {
                BackendEvent::StrategyError {
                    error: format!("Strategy doesn't exist in app state."),
                }
            }
        }
        StrategyTask::SetIdentityInserts {
            strategy_name,
            identity_inserts_frequency,
        } => {
            let mut strategies_lock = app_state.available_strategies.lock().await;
            if let Some(strategy) = strategies_lock.get_mut(&strategy_name) {
                strategy.identity_inserts = IdentityInsertInfo {
                    frequency: identity_inserts_frequency,
                    start_keys: 3,
                    extra_keys: BTreeMap::new(),
                };
                BackendEvent::AppStateUpdated(AppStateUpdate::SelectedStrategy(
                    strategy_name.clone(),
                    MutexGuard::map(strategies_lock, |strategies| {
                        strategies.get_mut(&strategy_name).expect("strategy exists")
                    }),
                    MutexGuard::map(
                        app_state.available_strategies_contract_names.lock().await,
                        |names| names.get_mut(&strategy_name).expect("inconsistent data"),
                    ),
                ))
            } else {
                BackendEvent::StrategyError {
                    error: format!("Strategy doesn't exist in app state."),
                }
            }
        }
        StrategyTask::SetStartIdentities {
            strategy_name,
            count,
            keys_count,
            balance,
            add_transfer_key,
        } => {
            let mut strategies_lock = app_state.available_strategies.lock().await;
            if let Some(strategy) = strategies_lock.get_mut(&strategy_name) {
                let mut extra_keys = BTreeMap::new();
                if add_transfer_key {
                    extra_keys.insert(
                        Purpose::TRANSFER,
                        [(SecurityLevel::CRITICAL, vec![KeyType::ECDSA_SECP256K1])].into(),
                    );
                }
                strategy.start_identities = StartIdentities {
                    number_of_identities: count as u16,
                    keys_per_identity: keys_count,
                    starting_balances: balance,
                    extra_keys,
                    hard_coded: vec![],
                };
                BackendEvent::AppStateUpdated(AppStateUpdate::SelectedStrategy(
                    strategy_name.clone(),
                    MutexGuard::map(strategies_lock, |strategies| {
                        strategies.get_mut(&strategy_name).expect("strategy exists")
                    }),
                    MutexGuard::map(
                        app_state.available_strategies_contract_names.lock().await,
                        |names| names.get_mut(&strategy_name).expect("inconsistent data"),
                    ),
                ))
            } else {
                BackendEvent::StrategyError {
                    error: format!("Strategy doesn't exist in app state."),
                }
            }
        }
        StrategyTask::SetStartIdentitiesBalance(strategy_name, balance) => {
            let mut strategies_lock = app_state.available_strategies.lock().await;
            if let Some(strategy) = strategies_lock.get_mut(&strategy_name) {
                strategy.start_identities = StartIdentities {
                    number_of_identities: strategy.start_identities.number_of_identities,
                    keys_per_identity: strategy.start_identities.keys_per_identity,
                    starting_balances: balance,
                    extra_keys: strategy.start_identities.extra_keys.clone(),
                    hard_coded: strategy.start_identities.hard_coded.clone(),
                };
                BackendEvent::AppStateUpdated(AppStateUpdate::SelectedStrategy(
                    strategy_name.clone(),
                    MutexGuard::map(strategies_lock, |strategies| {
                        strategies.get_mut(&strategy_name).expect("strategy exists")
                    }),
                    MutexGuard::map(
                        app_state.available_strategies_contract_names.lock().await,
                        |names| names.get_mut(&strategy_name).expect("inconsistent data"),
                    ),
                ))
            } else {
                BackendEvent::StrategyError {
                    error: format!("Strategy doesn't exist in app state."),
                }
            }
        }
        StrategyTask::RunStrategy(
            strategy_name,
            num_blocks_or_seconds,
            verify_proofs,
            block_mode,
            top_up_amount,
        ) => {
            tracing::info!("-----Starting strategy '{}'-----", strategy_name);
            let init_start_time = Instant::now(); // Start time of strategy initialization plus execution of first two blocks
            let mut init_time = Duration::new(0, 0); // Will set this to the time it takes for all initialization plus the first two blocks to complete

            // Fetch known_contracts from the chain to assure local copies match actual state.
            match update_known_contracts(sdk, &app_state.known_contracts).await {
                Ok(_) => {
                    // nothing
                }
                Err(e) => {
                    tracing::error!("Failed to update known contracts: {:?}", e);
                    return BackendEvent::StrategyError {
                        error: format!("Failed to update known contracts: {:?}", e),
                    };
                }
            };

            // Refresh loaded_identity and get the current balance at strategy start
            let mut loaded_identity_lock = match app_state.refresh_identity(&sdk).await {
                Ok(lock) => lock,
                Err(e) => {
                    tracing::error!("Failed to refresh loaded identity: {:?}", e);
                    return BackendEvent::StrategyError {
                        error: format!("Failed to refresh loaded identity: {:?}", e),
                    };
                }
            };
            let initial_balance_identity = loaded_identity_lock.balance();

            // Refresh UTXOs for the loaded wallet and get initial wallet balance
            let mut loaded_wallet_lock = app_state.loaded_wallet.lock().await;
            if let Some(ref mut wallet) = *loaded_wallet_lock {
                let _ = wallet.reload_utxos(insight).await;
            }
            let initial_balance_wallet = loaded_wallet_lock.clone().unwrap().balance();
            drop(loaded_wallet_lock);

            // Get a mutable strategy because we need to modify some properties of contracts on updates
            let mut strategies_lock = app_state.available_strategies.lock().await;
            if let Some(strategy) = strategies_lock.get_mut(&strategy_name) {
                // Get block_info
                // Get block info for the first block by sending a grpc request and looking at
                // the metadata Retry up to MAX_RETRIES times
                const MAX_RETRIES: u8 = 2;
                let mut initial_block_info = BlockInfo::default();
                let mut retries = 0;
                let request = GetEpochsInfoRequest {
                    version: Some(get_epochs_info_request::Version::V0(
                        get_epochs_info_request::GetEpochsInfoRequestV0 {
                            start_epoch: None,
                            count: 1,
                            ascending: false,
                            prove: false,
                        },
                    )),
                };
                // Use retry mechanism to fetch current block info
                while retries <= MAX_RETRIES {
                    match sdk
                        .execute(request.clone(), RequestSettings::default())
                        .await
                    {
                        Ok(response) => {
                            if let Some(get_epochs_info_response::Version::V0(response_v0)) =
                                response.version
                            {
                                if let Some(metadata) = response_v0.metadata {
                                    initial_block_info = BlockInfo {
                                        time_ms: metadata.time_ms,
                                        height: metadata.height,
                                        core_height: metadata.core_chain_locked_height,
                                        epoch: Epoch::new(metadata.epoch as u16).unwrap(),
                                    };
                                }
                            }
                            break;
                        }
                        Err(e) if retries < MAX_RETRIES => {
                            tracing::error!("Error executing request, retrying: {:?}", e);
                            retries += 1;
                        }
                        Err(e) => {
                            tracing::error!("Failed to execute request after retries: {:?}", e);
                            return BackendEvent::StrategyError {
                                error: format!("Failed to execute request after retries: {:?}", e),
                            };
                        }
                    }
                }
                initial_block_info.height += 1; // Add one because we'll be submitting to the next block

                // Get signer from loaded_identity
                // Convert loaded_identity to SimpleSigner
                let identity_private_keys_lock = app_state.identity_private_keys.lock().await;
                let mut signer = {
                    let strategy_signer = strategy.signer.insert({
                        let mut new_signer = SimpleSigner::default();
                        let Identity::V0(identity_v0) = &*loaded_identity_lock;
                        for (key_id, public_key) in &identity_v0.public_keys {
                            let identity_key_tuple = (identity_v0.id, *key_id);
                            if let Some(private_key_bytes) =
                                identity_private_keys_lock.get(&identity_key_tuple)
                            {
                                new_signer
                                    .private_keys
                                    .insert(public_key.clone(), private_key_bytes.clone());
                            }
                        }
                        new_signer
                    });
                    strategy_signer.clone()
                };
                drop(identity_private_keys_lock);

                // Set initial current_identities to loaded_identity
                // During strategy execution, newly created identities will be added to current_identities
                let mut loaded_identity_clone = loaded_identity_lock.clone();
                let current_identities = Arc::new(Mutex::new(vec![loaded_identity_clone.clone()]));

                // Set the nonce counters
                let used_contract_ids = strategy.used_contract_ids();
                let mut identity_nonce_counter = BTreeMap::new();
<<<<<<< HEAD
                tracing::info!(
                    "Fetching identity nonce and {} identity contract nonces from Platform...",
                    used_contract_ids.len()
                );
                let nonce_fetching_time = Instant::now();
                let identity_future = sdk.get_identity_nonce(
                    loaded_identity_clone.id(),
                    false,
                    Some(dash_sdk::platform::transition::put_settings::PutSettings {
                        request_settings: RequestSettings::default(),
                        identity_nonce_stale_time_s: Some(0),
                        user_fee_increase: None,
                    }),
                );
                let contract_futures =
                    used_contract_ids
                        .clone()
                        .into_iter()
                        .map(|used_contract_id| {
                            let identity_id = loaded_identity_clone.id();
                            async move {
                                let current_nonce = sdk.get_identity_contract_nonce(
                            identity_id,
                            used_contract_id,
                            false,
                            Some(dash_sdk::platform::transition::put_settings::PutSettings {
                                request_settings: RequestSettings::default(),
                                identity_nonce_stale_time_s: Some(0),
                                user_fee_increase: None,
                            })
                        ).await.expect("Couldn't get current identity contract nonce");
                                ((identity_id, used_contract_id), current_nonce)
                            }
                        });
                let identity_result = identity_future
                    .await
                    .expect("Couldn't get current identity nonce");
                identity_nonce_counter.insert(loaded_identity_clone.id(), identity_result);
                let contract_results = join_all(contract_futures).await;
                let mut contract_nonce_counter: BTreeMap<(Identifier, Identifier), u64> = contract_results.into_iter().collect();
                tracing::info!(
                    "Took {} seconds to obtain {} identity contract nonces",
                    nonce_fetching_time.elapsed().as_secs(),
                    used_contract_ids.len()
                );
=======
                let mut contract_nonce_counter: BTreeMap<(Identifier, Identifier), u64> =
                    BTreeMap::new();
                let num_contract_create_operations = strategy
                    .operations
                    .iter()
                    .filter(|op| matches!(op.op_type, OperationType::ContractCreate(_, _)))
                    .count();
                if used_contract_ids.len() + num_contract_create_operations > 0 {
                    tracing::info!(
                        "Fetching loaded identity nonce and {} identity contract nonces from Platform...",
                        used_contract_ids.len()
                    );
                    let nonce_fetching_time = Instant::now();
                    let identity_future = sdk.get_identity_nonce(
                        loaded_identity_clone.id(),
                        false,
                        Some(dash_sdk::platform::transition::put_settings::PutSettings {
                            request_settings: RequestSettings::default(),
                            identity_nonce_stale_time_s: Some(0),
                            user_fee_increase: None,
                        }),
                    );
                    let contract_futures =
                        used_contract_ids
                            .clone()
                            .into_iter()
                            .map(|used_contract_id| {
                                let identity_id = loaded_identity_clone.id();
                                async move {
                                    let current_nonce = sdk.get_identity_contract_nonce(
                                identity_id,
                                used_contract_id,
                                false,
                                Some(dash_sdk::platform::transition::put_settings::PutSettings {
                                    request_settings: RequestSettings::default(),
                                    identity_nonce_stale_time_s: Some(0),
                                    user_fee_increase: None,
                                })
                            ).await.expect("Couldn't get current identity contract nonce");
                                    ((identity_id, used_contract_id), current_nonce)
                                }
                            });
                    let identity_result = identity_future
                        .await
                        .expect("Couldn't get current identity nonce");
                    identity_nonce_counter.insert(loaded_identity_clone.id(), identity_result);
                    let contract_results = join_all(contract_futures).await;
                    contract_nonce_counter = contract_results.into_iter().collect();
                    tracing::info!(
                        "Took {} seconds to obtain the loaded identity nonce and {} identity contract nonces",
                        nonce_fetching_time.elapsed().as_secs(),
                        used_contract_ids.len()
                    );
                }
>>>>>>> 2719e941

                // Get a lock on the local drive for the following two callbacks
                let drive_lock = app_state.drive.lock().await;

                // Callback used to fetch documents from the local Drive instance
                // Used for DocumentReplace and DocumentDelete transitions
                let mut document_query_callback = |query: LocalDocumentQuery| {
                    match query {
                        LocalDocumentQuery::RandomDocumentQuery(random_query) => {
                            let document_type = random_query.document_type;
                            let data_contract = random_query.data_contract;

                            // Construct a DriveQuery based on the document_type and
                            // data_contract
                            let drive_query = DriveDocumentQuery::any_item_query(
                                data_contract,
                                document_type.as_ref(),
                            );

                            // Query the Drive for documents
                            match drive_lock.query_documents(drive_query, None, false, None, None) {
                                Ok(outcome) => match outcome {
                                    QueryDocumentsOutcome::V0(outcome_v0) => {
                                        let documents = outcome_v0.documents_owned();
                                        tracing::info!(
                                            "Fetched {} documents using DriveQuery",
                                            documents.len()
                                        );
                                        documents
                                    }
                                },
                                Err(e) => {
                                    tracing::error!(
                                        "Error fetching documents using DriveQuery: {:?}",
                                        e
                                    );
                                    vec![]
                                }
                            }
                        }
                    }
                };

                // Callback used to fetch identities from the local Drive instance
                let mut identity_fetch_callback =
                    |identifier: Identifier, _keys_request: Option<IdentityKeysRequest>| {
                        // Convert Identifier to a byte array format expected by the Drive
                        // method
                        let identity_id_bytes = identifier.into_buffer();

                        // Fetch identity information from the Drive
                        match drive_lock.fetch_identity_with_balance(
                            identity_id_bytes,
                            None,
                            sdk.version(),
                        ) {
                            Ok(maybe_partial_identity) => {
                                let partial_identity =
                                    maybe_partial_identity.unwrap_or_else(|| PartialIdentity {
                                        id: identifier,
                                        loaded_public_keys: BTreeMap::new(),
                                        balance: None,
                                        revision: None,
                                        not_found_public_keys: BTreeSet::new(),
                                    });
                                tracing::info!(
                                    "Fetched identity info for identifier {}: {:?}",
                                    identifier,
                                    partial_identity
                                );
                                partial_identity
                            }
                            Err(e) => {
                                tracing::error!("Error fetching identity: {:?}", e);
                                PartialIdentity {
                                    id: identifier,
                                    loaded_public_keys: BTreeMap::new(),
                                    balance: None,
                                    revision: None,
                                    not_found_public_keys: BTreeSet::new(),
                                }
                            }
                        }
                    };

                // Create asset lock proofs for all the identity creates and top ups
                let num_identity_inserts = (strategy
                    .identity_inserts
                    .frequency
                    .times_per_block_range
                    .start) as u64;
                let num_start_identities = strategy.start_identities.number_of_identities as u64;
                let mut num_top_ups: u64 = 0;
                for operation in &strategy.operations {
                    if operation.op_type == OperationType::IdentityTopUp {
                        num_top_ups += (operation.frequency.times_per_block_range.start) as u64;
                    }
                }
                let num_asset_lock_proofs_needed = num_identity_inserts * num_blocks_or_seconds
                    + num_start_identities
                    + num_top_ups;
                let mut asset_lock_proofs: Vec<(AssetLockProof, PrivateKey)> = Vec::new();
                if num_asset_lock_proofs_needed > 0 {
                    let mut wallet_lock = app_state.loaded_wallet.lock().await;
                    let num_available_utxos = match wallet_lock
                        .clone()
                        .expect("No wallet loaded while getting asset lock proofs")
                    {
                        Wallet::SingleKeyWallet(SingleKeyWallet { utxos, .. }) => utxos.len(),
                    };
                    if num_available_utxos
                        < num_asset_lock_proofs_needed
                            .try_into()
                            .expect("Couldn't convert num_asset_lock_proofs_needed into usize")
                    {
                        return BackendEvent::StrategyError {
                            error: format!("Not enough UTXOs available in wallet. Available: {}. Need: {}. Go to Wallet screen and create more.", num_available_utxos, num_asset_lock_proofs_needed),
                        };
                    }
                    tracing::info!(
                        "Obtaining {} asset lock proofs for the strategy...",
                        num_asset_lock_proofs_needed
                    );
                    let asset_lock_proof_time = Instant::now();
                    for i in 0..(num_asset_lock_proofs_needed) {
                        if let Some(wallet) = wallet_lock.as_mut() {
                            // TO-DO: separate this into a function for start_identities, top ups, and inserts, because the balances should all be different
                            match wallet.asset_lock_transaction(
                                None,
                                strategy.start_identities.starting_balances,
                            ) {
                                Ok((asset_lock_transaction, asset_lock_proof_private_key)) => {
                                    match try_broadcast_and_retrieve_asset_lock(sdk, &asset_lock_transaction, &wallet.receive_address(), 2).await {
                                        Ok(asset_lock_proof) => {
                                            tracing::info!("Successfully obtained asset lock proof number {}", i + 1);
                                            asset_lock_proofs.push((asset_lock_proof, asset_lock_proof_private_key));
                                        }
                                        Err(_) => {
                                            tracing::error!("Failed to obtain asset lock proof number {} after retries", i + 1);
                                            return BackendEvent::StrategyError {
                                                strategy_name: strategy_name.clone(),
                                                error: format!("Failed to obtain all asset lock proofs. Suggest to try rerunning."),
                                            };                        
                                        }
                                    }
                                }
                                Err(e) => {
                                    tracing::error!(
                                        "Error creating asset lock transaction: {:?}",
                                        e
                                    )
                                }
                            }
                        } else {
                            tracing::error!("Wallet not loaded");
                        }
                    }
                    tracing::info!(
                        "Took {} seconds to obtain {} asset lock proofs",
                        asset_lock_proof_time.elapsed().as_secs(),
                        asset_lock_proofs.len()
                    );
                    drop(wallet_lock); // I don't think this is necessary anymore after moving into the if statement
                }

                // Get the execution mode as a string for logging
                let mut mode_string = String::new();
                if block_mode {
                    mode_string.push_str("block");
                } else {
                    mode_string.push_str("second");
                }

                // Some final initialization
                let mut rng = StdRng::from_entropy(); // Will be passed to state_transitions_for_block
                let mut current_block_info = initial_block_info.clone(); // Used for transition creation and logging
                let mut transition_count: u32 = 0; // Used for logging how many transitions we attempted
                let mut success_count: u32 = 0; // Used for logging how many transitions were successful
                let mut load_start_time = Instant::now(); // Time when the load test begins (all blocks after the second block)
                let mut index = 1; // Index of the loop iteration. Represents blocks for block mode and seconds for time mode
                let mut new_identity_ids = Vec::new(); // Will capture the ids of identities added to current_identities
                let mut new_contract_ids = Vec::new(); // Will capture the ids of newly created data contracts
<<<<<<< HEAD
                let oks = Arc::new(AtomicU32::new(0)); // Atomic counter for successful broadcasts
                let errs = Arc::new(AtomicU32::new(0)); // Atomic counter for failed broadcasts
                let mempool_document_counter = Arc::new(Mutex::new(BTreeMap::<(Identifier, Identifier), u64>::new())); // Map to track how many documents an identity has in the mempool per contract

                // Broadcast error counters
                let mut identity_nonce_error_count: u64 = 0;
                let mut insufficient_balance_error_count: u64 = 0;
                let mut local_rate_limit_error_count: u64 = 0;
                let mut broadcast_timeout_error_count: u64 = 0;
=======
                let oks = Arc::new(AtomicUsize::new(0)); // Atomic counter for successful broadcasts
                let errs = Arc::new(AtomicUsize::new(0)); // Atomic counter for failed broadcasts
                let mempool_document_counter = BTreeMap::<(Identifier, Identifier), u64>::new(); // Map to track how many documents an identity has in the mempool per contract
>>>>>>> 2719e941

                // Now loop through the number of blocks or seconds the user asked for, preparing and processing state transitions
                while (block_mode && current_block_info.height < (initial_block_info.height + num_blocks_or_seconds + 2)) // +2 because we don't count the first two initialization blocks
                    || (!block_mode && load_start_time.elapsed().as_secs() < num_blocks_or_seconds) || index <= 2
                {
                    let loop_start_time = Instant::now();
                    let oks_clone = oks.clone();
                    let errs_clone = errs.clone();

                    // Need to pass app_state.known_contracts to state_transitions_for_block
                    let mut known_contracts_lock = app_state.known_contracts.lock().await;

                    let mempool_document_counter_lock = mempool_document_counter.lock().await;
                    let mut current_identities_lock = current_identities.lock().await;

                    // Get the state transitions for the block (or second)
                    let (transitions, finalize_operations, mut new_identities) = strategy
                        .state_transitions_for_block(
                            &mut document_query_callback,
                            &mut identity_fetch_callback,
                            &mut asset_lock_proofs,
                            &current_block_info,
                            &mut current_identities_lock,
                            &mut known_contracts_lock,
                            &mut signer,
                            &mut identity_nonce_counter,
                            &mut contract_nonce_counter,
<<<<<<< HEAD
                            &mempool_document_counter_lock,
=======
                            mempool_document_counter.clone(),
>>>>>>> 2719e941
                            &mut rng,
                            &StrategyConfig {
                                start_block_height: initial_block_info.height,
                                number_of_blocks: num_blocks_or_seconds,
                            },
<<<<<<< HEAD
                            PlatformVersion::latest(),
                        );
=======
                            sdk.version(),
                        )
                        .await;
>>>>>>> 2719e941

                    drop(known_contracts_lock);
                    drop(mempool_document_counter_lock);

                    // Add the identities that will be created to current_identities.
                    // TO-DO: This should be moved to execution after we confirm they were registered.
                    for identity in &new_identities {
                        new_identity_ids.push(identity.id().to_string(Encoding::Base58))
                    }
                    current_identities_lock.append(&mut new_identities);

                    for transition in &transitions {
                        match transition {
                            StateTransition::DataContractCreate(contract_create_transition) => {
                                new_contract_ids.extend(
                                    contract_create_transition
                                        .modified_data_ids()
                                        .iter()
                                        .map(|id| id.to_string(Encoding::Base58)),
                                );
                            }
                            _ => {
                                // nothing
                            }
                        };
                    }

                    // TO-DO: for DocumentDelete and DocumentReplace strategy operations, we need to
                    // add documents from state transitions to the local Drive instance here

                    // Process each FinalizeBlockOperation, which so far is just adding keys to identities
                    for operation in finalize_operations {
                        match operation {
                            FinalizeBlockOperation::IdentityAddKeys(identifier, keys) => {
                                if let Some(identity) = current_identities_lock
                                    .iter_mut()
                                    .find(|id| id.id() == identifier)
                                {
                                    for key in keys {
                                        identity.add_public_key(key);
                                    }
                                }
                            }
                        }
                    }

                    // Update the loaded_identity_clone and loaded_identity_lock with the latest state of the identity
                    if let Some(modified_identity) = current_identities_lock
                        .iter()
                        .find(|identity| identity.id() == loaded_identity_clone.id())
                    {
                        loaded_identity_clone = modified_identity.clone();
                        *loaded_identity_lock = modified_identity.clone();
                    }

                    drop(current_identities_lock);

                    // Now process the state transitions
                    if !transitions.is_empty() {
                        tracing::info!(
                            "Prepared {} state transitions for {} {}",
                            transitions.len(),
                            mode_string,
                            index
                        );

                        // A queue for the state transitions for the block (or second)
                        let st_queue: VecDeque<StateTransition> = transitions.clone().into();
                        let mut st_queue_index = 0; // Current index of the queue. Only used for logging.

                        // We will concurrently broadcast the state transitions, so collect the futures
                        let mut broadcast_futures = Vec::new();

                        for transition in st_queue.iter() {
                            transition_count += 1; // Used for logging how many transitions we attempted
                            st_queue_index += 1; // Start at 1 and iterate upwards since we're only using this for logs
                            let transition_clone = transition.clone();
                            let transition_type = transition_clone.name().to_owned();
                            let transition_id = hex::encode(transition.transaction_id().expect("Expected transaction to serialize")).to_string().reverse();
                            let mempool_document_counter_clone = mempool_document_counter.clone();
                            let current_identities_clone = Arc::clone(&current_identities);

                            // Determine if the transitions is a dependent transition.
                            // Dependent state transitions are those that get their revision checked. Sending multiple
                            // in the same block causes errors because they get sent to different nodes and become disordered.
                            // So we sleep for 1 second between dependent transitions to enforce only 1 per block.
                            let is_dependent_transition = matches!(
                                transition_clone,
                                StateTransition::IdentityUpdate(_)
                                    | StateTransition::DataContractUpdate(_)
                                    | StateTransition::IdentityCreditTransfer(_)
                                    | StateTransition::IdentityCreditWithdrawal(_)
                            );

                            if is_dependent_transition {
                                // Sequentially process dependent transitions with a delay between them
                                if let Ok(broadcast_request) =
                                    transition_clone.broadcast_request_for_state_transition()
                                {
                                    match broadcast_request
                                        .execute(sdk, RequestSettings::default())
                                        .await
                                    {
                                        Ok(_broadcast_result) => {
                                            if let Ok(wait_request) = transition_clone
                                                .wait_for_state_transition_result_request()
                                            {
                                                match wait_request
                                                    .execute(sdk, RequestSettings::default())
                                                    .await
                                                {
                                                    Ok(wait_response) => {
                                                        if let Some(wait_for_state_transition_result_response::Version::V0(v0_response)) = &wait_response.version {
                                                            if let Some(result) = &v0_response.result {
                                                                match result {
                                                                    wait_for_state_transition_result_response_v0::Result::Proof(proof) => {
                                                                        if verify_proofs {
                                                                            if let Some(metadata) = &v0_response.metadata {
                                                                                let epoch = Epoch::new(metadata.epoch as u16).expect("Expected to get epoch from metadata in proof verification");
                                                                                let verified = Drive::verify_state_transition_was_executed_with_proof(
                                                                                    &transition_clone,
                                                                                    &BlockInfo {
                                                                                        time_ms: metadata.time_ms,
                                                                                        height: metadata.height,
                                                                                        core_height: metadata.core_chain_locked_height,
                                                                                        epoch,
                                                                                    },
                                                                                    proof.grovedb_proof.as_slice(),
                                                                                    &|_| Ok(None),
                                                                                    sdk.version(),
                                                                                );
                                                                                match verified {
                                                                                    Ok(_) => {
                                                                                        tracing::info!("Successfully processed and verified proof for state transition {} ({}), {} {} (Actual block height: {})", st_queue_index, transition_type, mode_string, index, metadata.height);
                                                                                        success_count += 1;
                                                                                    }
                                                                                    Err(e) => {
                                                                                        tracing::error!("Error verifying state transition execution proof: {}", e);
                                                                                    }
                                                                                }    
                                                                            } else {
                                                                                tracing::error!("Unable to verify proof due to no metadata in response");
                                                                            }
                                                                        } else {
                                                                            if let Some(metadata) = &v0_response.metadata {
                                                                                tracing::info!("Successfully processed state transition {} ({}) for {} {} (Actual block height: {})", st_queue_index, transition_type, mode_string, index, metadata.height);
                                                                                success_count += 1;    
                                                                            } else {
                                                                                tracing::info!("Successfully processed state transition {} ({}) for {} {}", st_queue_index, transition_type, mode_string, index);
                                                                                success_count += 1;    
                                                                            }
                                                                        }
                                                                    }
                                                                    wait_for_state_transition_result_response_v0::Result::Error(error) => {
                                                                        tracing::error!("WaitForStateTransitionResultResponse error: {:?}", error);
                                                                    }
                                                                }

                                                                // Sleep because we need to give the chain state time to update revisions
                                                                // It seems this is only necessary for certain STs. Like AddKeys and DisableKeys seem to need it, but Transfer does not. Not sure about Withdraw or ContractUpdate yet.
                                                                tokio::time::sleep(Duration::from_secs(1)).await;
                                                            }
                                                        } else {
                                                            tracing::info!("Response version other than V0 received or absent for state transition {} ({})", st_queue_index, transition_type);
                                                        }
                                                    }
                                                    Err(e) => tracing::error!(
                                                        "Error waiting for state transition result: {:?}",
                                                        e
                                                    ),
                                                }
                                            } else {
                                                tracing::error!(
                                                    "Failed to create wait request for state transition."
                                                );
                                            }
                                        }
                                        Err(e) => tracing::error!(
                                            "Error broadcasting dependent state transition: {:?}",
                                            e
                                        ),
                                    }
                                } else {
                                    tracing::error!(
                                        "Failed to create broadcast request for state transition."
                                    );
                                }
                            } else {
                                // Independent state transitions
                                let oks = oks_clone.clone();
                                let errs = errs_clone.clone();

                                let mut request_settings = RequestSettings::default();
                                // Time-based strategy body
                                if !block_mode && index != 1 && index != 2 {
                                    // time mode loading
                                    request_settings.connect_timeout = Some(Duration::from_secs(1));
                                    request_settings.timeout = Some(Duration::from_secs(1));
                                    request_settings.retries = Some(0);
                                }
<<<<<<< HEAD
                                // Block-based strategy body
                                if block_mode && index != 1 && index != 2 {
                                    request_settings.connect_timeout = Some(Duration::from_secs(3));
                                    request_settings.timeout = Some(Duration::from_secs(3));
                                    request_settings.retries = Some(1);
                                }
=======
                                // if block_mode && index != 1 && index != 2 {
                                //     // block mode loading
                                //     request_settings.connect_timeout = Some(Duration::from_secs(3));
                                //     request_settings.timeout = Some(Duration::from_secs(3));
                                //     request_settings.retries = Some(1);
                                // }
>>>>>>> 2719e941

                                // Prepare futures for broadcasting independent transitions
                                let future = async move {
                                    match transition_clone.broadcast_request_for_state_transition() {
                                        Ok(broadcast_request) => {
                                            let broadcast_result = broadcast_request.execute(sdk, request_settings).await;
                                            match broadcast_result {
                                                Ok(_) => {
                                                    oks.fetch_add(1, Ordering::SeqCst);
                                                    success_count += 1;
                                                    let transition_owner_id = transition_clone.owner_id().to_string(Encoding::Base58);
                                                    if !block_mode && index != 1 && index != 2 {
                                                        tracing::info!("Successfully broadcasted transition: {}. ID: {}. Owner ID: {:?}", transition_clone.name(), transition_id, transition_owner_id);
                                                    }
                                                    if transition_clone.name() == "DocumentsBatch" {
                                                        let contract_ids = match transition_clone.clone() {
                                                            StateTransition::DocumentsBatch(DocumentsBatchTransition::V0(transition)) => transition.transitions.iter().map(|document_transition| 
                                                                match document_transition {
                                                                    DocumentTransition::Create(DocumentCreateTransition::V0(create_tx)) => create_tx.base.data_contract_id(),
                                                                    _ => panic!("This should never happen")
                                                                }
                                                            ).collect_vec(),
                                                            _ => panic!("This shouldn't happen")
                                                        };
                                                        for contract_id in contract_ids {
                                                            let mut mempool_document_counter_clone_lock = mempool_document_counter_clone.lock().await;
                                                            let count = mempool_document_counter_clone_lock.entry((transition_clone.owner_id(), contract_id)).or_insert(0);
                                                            *count += 1;
                                                            tracing::info!(" + Incremented identity {} tx counter for contract {}. Count: {}", transition_owner_id, contract_id.to_string(Encoding::Base58), count);
                                                        }
                                                    }
                                                    Ok((transition_clone, broadcast_result))
                                                },
                                                Err(e) => {
                                                    errs.fetch_add(1, Ordering::SeqCst);
                                                    // Error logging seems unnecessary here because rs-dapi-client seems to log all the errors already
                                                    // But it is necessary. `rs-dapi-client` does not log all the errors already. For example, IdentityNotFound errors
                                                    // Update: rs-dapi-client logs have been turned off
                                                    tracing::error!("Error: Failed to broadcast {} transition: {:?}. ID: {}", transition_clone.name(), e, transition_id);
                                                    if e.to_string().contains("Insufficient identity") {
                                                        insufficient_balance_error_count += 1;
                                                        // let mut wallet_lock = app_state.loaded_wallet.lock().await;
                                                        let mut current_identities = current_identities_clone.lock().await;
                                                        // if top_up_amount > 0 {
                                                        //     // Top up
                                                        //     if let Some(wallet) = wallet_lock.as_mut() {
                                                        //         match wallet.asset_lock_transaction(
                                                        //             None,
                                                        //             top_up_amount,
                                                        //         ) {
                                                        //             Ok((asset_lock_transaction, asset_lock_proof_private_key)) => {
                                                        //                 match try_broadcast_and_retrieve_asset_lock(sdk, &asset_lock_transaction, &wallet.receive_address(), 2).await {
                                                        //                     Ok(asset_lock_proof) => {
                                                        //                         tracing::info!("Successfully obtained asset lock proof for top up");
                                                        //                         let identity = current_identities.iter_mut().find(|identity| identity.id() == transition_clone.owner_id()).expect("Expected to find identity ID matching transition owner ID");
                                                        //                         match identity.top_up_identity(
                                                        //                             sdk,
                                                        //                             asset_lock_proof,
                                                        //                             &asset_lock_proof_private_key,
                                                        //                             None,
                                                        //                         ).await {
                                                        //                             Ok(balance) => tracing::info!("Topped up identity {}. New balance: {}", identity.id().to_string(Encoding::Base58), balance),
                                                        //                             Err(e) => tracing::error!("Failed to top up identity {}: {}", identity.id().to_string(Encoding::Base58), e)
                                                        //                         }
                                                        //                     }
                                                        //                     Err(_) => {
                                                        //                         tracing::error!("Failed to obtain asset lock proof for top up");
                                                        //                     }
                                                        //                 }
                                                        //             }
                                                        //             Err(e) => {
                                                        //                 tracing::error!(
                                                        //                     "Error creating asset lock transaction: {:?}",
                                                        //                     e
                                                        //                 )
                                                        //             }
                                                        //         }
                                                        //     } else {
                                                        //         tracing::error!("Wallet not loaded");
                                                        //     }
                                                        // } else {
                                                            current_identities.retain(|identity| identity.id() != transition_clone.owner_id());    
                                                        // }
                                                    } else if e.to_string().contains("invalid identity nonce") {
                                                        identity_nonce_error_count += 1;
                                                    } else if e.to_string().contains("") {
                                                        local_rate_limit_error_count += 1;
                                                    } else if e.to_string().contains("") {
                                                        broadcast_timeout_error_count += 1;
                                                    }
                                                    Err(e)
                                                }
                                            }
                                        },
                                        Err(e) => {
                                            errs.fetch_add(1, Ordering::SeqCst);
                                            if !block_mode {
                                                tracing::error!("Error preparing broadcast request for transition: {}, Error: {:?}", transition_clone.name(), e);
                                            }
                                            Err(e)
                                        }.expect("Expected to prepare broadcast for request for state transition") // I guess I have to do this to make it compile
                                    }
                                };
                                broadcast_futures.push(future);
                            }
                        }

                        // Concurrently execute all broadcast requests for independent transitions
                        let broadcast_results = join_all(broadcast_futures).await;

                        // If we're in block mode, or index 1 or 2 of time mode, we're going to wait for state transition results and potentially verify proofs too.
                        // If we're in time mode and index 3+, we're just broadcasting.
                        if block_mode || index == 1 || index == 2 {
                            let request_settings = RequestSettings {
                                connect_timeout: Some(Duration::from_secs(3)),
                                timeout: Some(Duration::from_secs(3)),
                                retries: Some(1),
                                ban_failed_address: Some(true),
                            };

                            let mut wait_futures = Vec::new();
                            for (index, result) in broadcast_results.into_iter().enumerate() {
                                match result {
                                    Ok((transition, broadcast_result)) => {
                                        let transition_type = transition.name().to_owned();
                                        let transition_id = hex::encode(transition.transaction_id().expect("Expected transaction to serialize")).to_string().reverse();

                                        if broadcast_result.is_err() {
                                            tracing::error!(
                                                "Error broadcasting state transition {} ({}) for {} {}: {:?}. ID: {}",
                                                index + 1,
                                                transition_type,
                                                mode_string,
                                                index,
                                                broadcast_result.err().unwrap(),
                                                transition_id
                                            );
                                            continue;
                                        }

                                        // I think what's happening here is we're using this data_contract_clone for proof verification later
                                        let data_contract_id_option = match &transition {
                                            StateTransition::DocumentsBatch(
                                                DocumentsBatchTransition::V0(documents_batch),
                                            ) => {
                                                documents_batch.transitions.get(0).and_then(
                                                    |document_transition| {
                                                        match document_transition {
                                                            DocumentTransition::Create(
                                                                DocumentCreateTransition::V0(
                                                                    create_transition,
                                                                ),
                                                            ) => Some(
                                                                create_transition
                                                                    .base
                                                                    .data_contract_id(),
                                                            ),
                                                            // Add handling for Replace and Delete transitions if necessary
                                                            _ => None,
                                                        }
                                                    },
                                                )
                                            }
                                            // Handle other state transition types that involve data contracts here
                                            _ => None,
                                        };
                                        let known_contracts_lock =
                                            app_state.known_contracts.lock().await;
                                        let data_contract_clone = if let Some(data_contract_id) =
                                            data_contract_id_option
                                        {
                                            let data_contract_id_str =
                                                data_contract_id.to_string(Encoding::Base58);
                                            known_contracts_lock.get(&data_contract_id_str).cloned()
                                        } else {
                                            None
                                        };
                                        drop(known_contracts_lock);

                                        let wait_future = async move {
                                            let mut mode_string = String::new();
                                            if block_mode {
                                                mode_string.push_str("block");
                                            } else {
                                                mode_string.push_str("second");
                                            }
                                            let wait_result = match transition
                                                .wait_for_state_transition_result_request()
                                            {
                                                Ok(wait_request) => {
                                                    wait_request
                                                        .execute(sdk, request_settings)
                                                        .await
                                                }
                                                Err(e) => {
                                                    tracing::error!(
                                                        "Error creating wait request for state transition {} {} {}: {:?}. ID: {}",
                                                        index + 1, mode_string, index, e, transition_id
                                                    );
                                                    return None;
                                                }
                                            };

                                            match wait_result {
                                                Ok(wait_response) => {
                                                    Some(if let Some(wait_for_state_transition_result_response::Version::V0(v0_response)) = &wait_response.version {
                                                        if let Some(metadata) = &v0_response.metadata {
                                                            // Verification of the proof
                                                            if let Some(wait_for_state_transition_result_response_v0::Result::Proof(proof)) = &v0_response.result {
                                                                if verify_proofs {
                                                                    let epoch = Epoch::new(metadata.epoch as u16).expect("Expected to get epoch from metadata in proof verification");
                                                                    // For proof verification, if it's a DocumentsBatch, include the data contract, else don't
                                                                    let verified = if transition.name() == "DocumentsBatch" {
                                                                        match data_contract_clone.as_ref() {
                                                                            Some(data_contract) => {
                                                                                Drive::verify_state_transition_was_executed_with_proof(
                                                                                    &transition,
                                                                                    &BlockInfo {
                                                                                        time_ms: metadata.time_ms,
                                                                                        height: metadata.height,
                                                                                        core_height: metadata.core_chain_locked_height,
                                                                                        epoch,
                                                                                    },
                                                                                    proof.grovedb_proof.as_slice(),
                                                                                    &|_| Ok(Some(data_contract.clone().into())),
                                                                                    sdk.version(),
                                                                                )
                                                                            }
                                                                            None => Err(drive::error::Error::Proof(ProofError::UnknownContract("Data contract ID not found in known_contracts".into()))),
                                                                        }
                                                                    } else {
                                                                        Drive::verify_state_transition_was_executed_with_proof(
                                                                            &transition,
                                                                            &BlockInfo {
                                                                                time_ms: metadata.time_ms,
                                                                                height: metadata.height,
                                                                                core_height: metadata.core_chain_locked_height,
                                                                                epoch,
                                                                            },
                                                                            proof.grovedb_proof.as_slice(),
                                                                            &|_| Ok(None),
                                                                            sdk.version(),
                                                                        )
                                                                    };

                                                                    match verified {
                                                                        Ok(_) => {
<<<<<<< HEAD
                                                                            tracing::info!("Successfully processed and verified proof for state transition {} ({}), {} {} (Actual block height: {}). ID: {}", index + 1, transition_type, mode_string, index, metadata.height, transition_id);
=======
                                                                            tracing::info!("Successfully processed and verified proof for state transition {} ({}), {} {} (Actual block height: {})", index + 1, transition_type, mode_string, index, metadata.height);

                                                                            // If a data contract was registered, add it to known_contracts
                                                                            // Not sure if this is necessary
                                                                            // I may just have it here because we need it for proof verification
                                                                            // But maybe we want to add them in the case of no verification as well
                                                                            if let StateTransition::DataContractCreate(
                                                                                DataContractCreateTransition::V0(
                                                                                    data_contract_create_transition,
                                                                                ),
                                                                            ) = &transition
                                                                            {
                                                                                // Extract the data contract from the transition
                                                                                let data_contract_serialized =
                                                                                    &data_contract_create_transition
                                                                                        .data_contract;
                                                                                let data_contract_result =
                                                                                    DataContract::try_from_platform_versioned(
                                                                                        data_contract_serialized.clone(),
                                                                                        false,
                                                                                        &mut vec![],
                                                                                        PlatformVersion::latest(),
                                                                                    );

                                                                                match data_contract_result {
                                                                                    Ok(data_contract) => {
                                                                                        let mut known_contracts_lock =
                                                                                            app_state
                                                                                                .known_contracts
                                                                                                .lock()
                                                                                                .await;
                                                                                        known_contracts_lock.insert(
                                                                                            data_contract
                                                                                                .id()
                                                                                                .to_string(Encoding::Base58),
                                                                                            data_contract,
                                                                                        );
                                                                                    }
                                                                                    Err(e) => {
                                                                                        tracing::error!(
                                                                                            "Error deserializing data \
                                                                                            contract: {:?}",
                                                                                            e
                                                                                        );
                                                                                    }
                                                                                }
                                                                            }
>>>>>>> 2719e941
                                                                        }
                                                                        Err(e) => tracing::error!("Error verifying state transition execution proof: {}", e),
                                                                    }
                                                                } else {
                                                                    tracing::info!(
                                                                        "Successfully broadcasted and processed state transition {} ({}) for {} {} (Actual block height: {}). ID: {}",
                                                                        index + 1, transition.name(), mode_string, index, metadata.height, transition_id
                                                                    );    
                                                                }
                                                            } else if let Some(wait_for_state_transition_result_response_v0::Result::Error(e)) = &v0_response.result {
                                                                tracing::error!("Transition failed in mempool with error: {:?}. ID: {}", e, transition_id);
                                                            } else {
                                                                tracing::info!("Received empty response for transition with ID: {}", transition_id);
                                                            }

                                                            // Log the Base58 encoded IDs of any created contracts or identities
                                                            match transition.clone() {
                                                                StateTransition::IdentityCreate(identity_create_transition) => {
                                                                    let ids = identity_create_transition.modified_data_ids();
                                                                    for id in ids {
                                                                        let encoded_id: String = id.into();
                                                                        tracing::info!("Created identity: {}", encoded_id);
                                                                    }
                                                                },
                                                                StateTransition::DataContractCreate(contract_create_transition) => {
                                                                    let ids = contract_create_transition.modified_data_ids();
                                                                    for id in ids {
                                                                        let encoded_id: String = id.into();
                                                                        tracing::info!("Created contract: {}", encoded_id);
                                                                    }
                                                                },
                                                                _ => {
                                                                    // nothing
                                                                }
                                                            }
                                                        } else {
                                                            tracing::info!("Broadcasted transition and received response but no metadata");
                                                        }
                                                    })
                                                }
                                                Err(e) => {
                                                    tracing::error!("Wait result error: {:?}", e);
                                                    None
                                                }
                                            }
                                        };
                                        wait_futures.push(wait_future);
                                    }
                                    Err(e) => {
                                        tracing::error!(
                                            "Error preparing broadcast request for state transition {} {} {}: {:?}",
                                            index + 1,
                                            mode_string,
                                            current_block_info.height,
                                            e
                                        );
                                    }
                                }
                            }

                            // Wait for all state transition result futures to complete
                            let _wait_results = join_all(wait_futures).await;
                        } else {
                            // Time mode when index is greater than 2
                            let request_settings = RequestSettings {
                                connect_timeout: Some(Duration::from_secs(30)),
                                timeout: Some(Duration::from_secs(60)),
                                retries: Some(5),
                                ban_failed_address: Some(false),
                            };

                            let sdk_clone = sdk.clone();
                            for (index, result) in broadcast_results.into_iter().enumerate() {
                                let mempool_document_counter_clone = mempool_document_counter.clone();
                                match result {
                                    Ok((transition, _broadcast_result)) => {
                                        let transition_type = transition.name().to_owned();
                                        let transition_id = hex::encode(transition.transaction_id().expect("Expected transaction to serialize")).to_string().reverse();
                                        let transition_owner_id = transition.owner_id().to_string(Encoding::Base58);
                                        let sdk_clone_inner = sdk_clone.clone();

                                        tokio::spawn(async move {
                                            if let Ok(wait_request) = transition
                                                .wait_for_state_transition_result_request()
                                            {
                                                match wait_request
                                                    .execute(
                                                        &sdk_clone_inner,
                                                        request_settings,
                                                    )
                                                    .await
                                                {
                                                    Ok(wait_response) => {
                                                        if let Some(wait_for_state_transition_result_response::Version::V0(v0_response)) = &wait_response.version {
                                                            if let Some(wait_for_state_transition_result_response_v0::Result::Proof(_proof)) = &v0_response.result {
                                                                // Assume the proof is correct in time mode for now
                                                                // Decrement the transitions counter
                                                                tracing::info!(" >>> Transition was included in a block. ID: {}", transition_id);
                                                                if transition_type == "DocumentsBatch" {
                                                                    let contract_ids = match transition.clone() {
                                                                        StateTransition::DocumentsBatch(DocumentsBatchTransition::V0(transition)) => transition.transitions.iter().map(|document_transition| 
                                                                            match document_transition {
                                                                                DocumentTransition::Create(DocumentCreateTransition::V0(create_tx)) => create_tx.base.data_contract_id(),
                                                                                _ => panic!("This should never happen")
                                                                            }
                                                                        ).collect_vec(),
                                                                        _ => panic!("This shouldn't happen")
                                                                    };
                                                                    for contract_id in contract_ids {
                                                                        let mut mempool_document_counter_lock = mempool_document_counter_clone.lock().await;
                                                                        let count = mempool_document_counter_lock.entry((transition.owner_id(), contract_id)).or_insert(0);
                                                                        *count -= 1;
                                                                        tracing::info!(" - Decremented identity {} tx counter for contract {}. Count: {}", transition_owner_id, contract_id.to_string(Encoding::Base58), count);
                                                                    }
                                                                }
                                                            } else if let Some(wait_for_state_transition_result_response_v0::Result::Error(e)) = &v0_response.result {
                                                                tracing::error!(" >>> Transition failed in mempool with error: {:?}. ID: {}", e, transition_id);
                                                                if transition_type == "DocumentsBatch" {
                                                                    let contract_ids = match transition.clone() {
                                                                        StateTransition::DocumentsBatch(DocumentsBatchTransition::V0(transition)) => transition.transitions.iter().map(|document_transition| 
                                                                            match document_transition {
                                                                                DocumentTransition::Create(DocumentCreateTransition::V0(create_tx)) => create_tx.base.data_contract_id(),
                                                                                _ => panic!("This should never happen")
                                                                            }
                                                                        ).collect_vec(),
                                                                        _ => panic!("This shouldn't happen")
                                                                    };
                                                                    for contract_id in contract_ids {
                                                                        let mut mempool_document_counter_lock = mempool_document_counter_clone.lock().await;
                                                                        let count = mempool_document_counter_lock.entry((transition.owner_id(), contract_id)).or_insert(0);
                                                                        *count -= 1;
                                                                        tracing::info!(" - Decremented identity {} tx counter for contract {}. Count: {}", transition_owner_id, contract_id.to_string(Encoding::Base58), count);
                                                                    }
                                                                }
                                                            } else {
                                                                tracing::info!(" >>> Received empty response for transition with ID: {}", transition_id);
                                                            }
                                                        }
                                                    }
                                                    Err(e) => {
                                                        tracing::error!("Error waiting for state transition result: {:?}, {}, Tx ID: {}", e, transition_type, transition_id);
                                                    }
                                                }
                                            } else {
                                                tracing::error!("Failed to create wait request for state transition {}: {}", index + 1, transition_type);
                                            }
                                        });
                                    }
                                    Err(_) => {
                                        // This is already logged
                                    }
                                }
                            }
                        }

                        // Reset the load_start_time
                        // Also, sleep 10 seconds to let nodes update state
                        if index == 1 || index == 2 {
                            load_start_time = Instant::now();
                            tokio::time::sleep(Duration::from_secs(10)).await;
                        }
                    } else {
                        // No transitions prepared for the block (or second)
                        tracing::info!(
                            "Prepared 0 state transitions for {} {}",
                            mode_string,
                            index
                        );
                    }

                    if index == 2 {
                        init_time = init_start_time.elapsed();
                    }

                    // Update current_block_info and index for next loop iteration
                    current_block_info.height += 1;
                    let current_time_ms = SystemTime::now()
                        .duration_since(UNIX_EPOCH)
                        .expect("time went backwards")
                        .as_millis();
                    current_block_info.time_ms = current_time_ms as u64;
                    index += 1;

                    // Make sure the loop doesn't iterate faster than once per second in time mode
                    if !block_mode {
                        let elapsed = loop_start_time.elapsed();
                        if elapsed < Duration::from_secs(1) {
                            let remaining_time = Duration::from_secs(1) - elapsed;
                            tokio::time::sleep(remaining_time).await;
                        }
                    }
                }

                // Strategy execution is finished
                tracing::info!("-----Strategy '{}' finished running-----", strategy_name);

                // Log oks and errs
                tracing::info!(
                    "Successfully processed: {}, Failed to process: {}",
                    oks.load(Ordering::SeqCst),
                    errs.load(Ordering::SeqCst)
                );

                // Time the execution took
                let load_execution_run_time = load_start_time.elapsed();
                if !block_mode {
                    tracing::info!("Time-based strategy execution ran for {} seconds and intended to run for {} seconds.", load_execution_run_time.as_secs(), num_blocks_or_seconds);
                }

                // Log all the newly created identities and contracts.
                // Note these txs were not confirmed. They were just attempted at least.
                tracing::info!(
                    "Newly created identities (attempted): {:?}",
                    new_identity_ids
                );
                tracing::info!(
                    "Newly created contracts (attempted): {:?}",
                    new_contract_ids
                );

                // Withdraw all funds from newly created identities back to the wallet
                let mut current_identities = current_identities.lock().await;
                current_identities.remove(0); // Remove loaded identity from the vector
                let wallet_lock = app_state
                    .loaded_wallet
                    .lock()
                    .await
                    .clone()
                    .expect("Expected a loaded wallet while withdrawing");
                tracing::info!("Withdrawing funds from newly created identities back to the loaded wallet (if they have transfer keys)...");
                let mut withdrawals_count = 0;
                for identity in current_identities.clone() {
                    if identity
                        .get_first_public_key_matching(
                            Purpose::TRANSFER,
                            [SecurityLevel::CRITICAL].into(),
                            KeyType::all_key_types().into(),
                        )
                        .is_some()
                    {
                        let result = identity
                            .withdraw(
                                sdk,
                                wallet_lock.receive_address(),
                                identity.balance() - 1_000_000, // not sure what this should be
                                None,
                                None,
                                signer.clone(),
                                None,
                            )
                            .await;
                        match result {
                            Ok(balance) => {
                                tracing::info!(
                                    "Withdrew {} from identity {}",
                                    balance,
                                    identity.id().to_string(Encoding::Base58)
                                );
                                withdrawals_count += 1;
                            }
                            Err(e) => {
                                if e.to_string().contains("invalid proof") {
                                    tracing::info!(
                                        "Withdrew from identity {} but proof not verified",
                                        identity.id().to_string(Encoding::Base58)
                                    );
                                    withdrawals_count += 1;
                                } else {
                                    tracing::error!(
                                        "Error withdrawing from identity {}: {}",
                                        identity.id().to_string(Encoding::Base58),
                                        e
                                    );
                                }
                            }
                        }
                    }
                }
                tracing::info!("Completed {} withdrawals.", withdrawals_count);
                drop(wallet_lock);

                // Refresh the identity at the end
                drop(loaded_identity_lock);
                let refresh_result = app_state.refresh_identity(&sdk).await;
                if let Err(ref e) = refresh_result {
                    tracing::warn!("Failed to refresh identity after running strategy: {:?}", e);
                }

                // Attempt to retrieve the final balance from the refreshed identity
                let final_balance_identity = match refresh_result {
                    Ok(refreshed_identity_lock) => {
                        // Successfully refreshed, now access the balance
                        refreshed_identity_lock.balance()
                    }
                    Err(_) => initial_balance_identity,
                };

                let dash_spent_identity = (initial_balance_identity as f64
                    - final_balance_identity as f64)
                    / 100_000_000_000.0;

                let loaded_wallet_lock = app_state.loaded_wallet.lock().await;
                let final_balance_wallet = loaded_wallet_lock.clone().unwrap().balance();
                let dash_spent_wallet = (initial_balance_wallet as f64
                    - final_balance_wallet as f64)
                    / 100_000_000_000.0;

                // For time mode, success_count is just the number of broadcasts
                if !block_mode {
                    success_count = oks.load(Ordering::SeqCst);
                }

                // Make sure we don't divide by 0 when we determine the tx/s rate
                let mut load_run_time = 1;
                if (load_execution_run_time.as_secs()) > 1 {
                    load_run_time = load_execution_run_time.as_secs();
                }

                // Calculate transactions per second
                let mut tps: f32 = 0.0;
                if transition_count
                    > (strategy.start_contracts.len() as u32
                        + strategy.start_identities.number_of_identities as u32)
                {
                    tps = (transition_count
<<<<<<< HEAD
                        - strategy.start_contracts.len() as u32
                        - strategy.start_identities.number_of_identities as u32)
                        as u64
                        / (load_run_time)
                };
                let mut successful_tps = 0;
                if success_count
                    > (strategy.start_contracts.len() as u32
                        + strategy.start_identities.number_of_identities as u32)
                {
                    successful_tps = (success_count
                        - strategy.start_contracts.len() as u32
                        - strategy.start_identities.number_of_identities as u32)
                        as u64
                        / (load_run_time)
=======
                        - strategy.start_contracts.len() as u16
                        - strategy.start_identities.number_of_identities as u16)
                        as f32
                        / (load_run_time as f32)
                };
                let mut successful_tps: f32 = 0.0;
                if success_count as u16
                    > (strategy.start_contracts.len() as u16
                        + strategy.start_identities.number_of_identities as u16)
                {
                    successful_tps = (success_count
                        - strategy.start_contracts.len()
                        - strategy.start_identities.number_of_identities as usize)
                        as f32
                        / (load_run_time as f32)
>>>>>>> 2719e941
                };
                let mut success_percent = 0;
                if success_count as u32
                    > (strategy.start_contracts.len() as u32
                        + strategy.start_identities.number_of_identities as u32)
                {
                    success_percent = (((success_count
                        - strategy.start_contracts.len() as u32
                        - strategy.start_identities.number_of_identities as u32)
                        as f64
                        / (transition_count
                            - strategy.start_contracts.len() as u32
                            - strategy.start_identities.number_of_identities as u32)
                            as f64)
                        * 100.0) as u64
                };

                // Clear app_state.supporting_contracts
                let mut supporting_contracts_lock = app_state.supporting_contracts.lock().await;
                supporting_contracts_lock.clear();

                if block_mode {
                    tracing::info!(
                        "-----Strategy '{}' completed-----\n\nMode: {}\nState transitions attempted: {}\nState \
                        transitions succeeded: {}\nNumber of blocks: {}\nRun time: \
                        {:?} seconds\nTPS rate (approx): {} tps\nDash spent (Loaded Identity): {}\nDash spent (Wallet): {}\nNonce \
                        errors: {}\nBalance errors: {}\nRate limit errors: {}\nBroadcast timeout errors: {}",
                        strategy_name,
                        mode_string,
                        transition_count,
                        success_count,
                        (current_block_info.height - initial_block_info.height),
                        load_run_time, // Processing time after the second block
                        tps, // tps besides the first two blocks
                        dash_spent_identity,
                        dash_spent_wallet,
                        identity_nonce_error_count,
                        insufficient_balance_error_count,
                        local_rate_limit_error_count,
                        broadcast_timeout_error_count
                    );
                } else {
                    // Time mode
                    tracing::info!(
                        "-----Strategy '{}' completed-----\n\nMode: {}\nState transitions attempted: {}\nState \
                        transitions succeeded: {}\nNumber of loops: {}\nLoad run time: \
<<<<<<< HEAD
                        {:?} seconds\nInit run time: {} seconds\nAttempted rate (approx): {} txs/s\nSuccessful rate: {} tx/s\nSuccess percentage: {}%\nDash spent (Loaded Identity): {}\nDash spent (Wallet): {}\nNonce \
                        errors: {}\nBalance errors: {}\nRate limit errors: {}\nBroadcast timeout errors: {}",
=======
                        {:?} seconds\nInit run time: {} seconds\nAttempted rate (approx): {:.2} txs/s\nSuccessful rate: {:.2} tx/s\nSuccess percentage: {}%\nDash spent (Loaded Identity): {}\nDash spent (Wallet): {}\n",
>>>>>>> 2719e941
                        strategy_name,
                        mode_string,
                        transition_count,
                        success_count,
                        index-3, // Minus 3 because we still incremented one at the end of the last loop, and don't count the first two blocks
                        load_run_time,
                        init_time.as_secs(),
                        tps,
                        successful_tps,
                        success_percent,
                        dash_spent_identity,
                        dash_spent_wallet,
                        identity_nonce_error_count,
                        insufficient_balance_error_count,
                        local_rate_limit_error_count,
                        broadcast_timeout_error_count
                    );
                }

                BackendEvent::StrategyCompleted {
                    strategy_name: strategy_name.clone(),
                    result: StrategyCompletionResult::Success {
                        block_mode: block_mode,
                        final_block_height: current_block_info.height,
                        start_block_height: initial_block_info.height,
                        success_count: success_count.try_into().unwrap(),
                        transition_count: transition_count.try_into().unwrap(),
                        rate: tps,
                        success_rate: successful_tps,
                        success_percent: success_percent,
                        run_time: load_execution_run_time,
                        init_time: init_time,
                        dash_spent_identity,
                        dash_spent_wallet,
                    },
                }
            } else {
                tracing::error!("No strategy loaded with name \"{}\"", strategy_name);
                BackendEvent::StrategyError {
                    error: format!("No strategy loaded with name \"{}\"", strategy_name),
                }
            }
        }
        StrategyTask::RemoveLastContract(strategy_name) => {
            let mut strategies_lock = app_state.available_strategies.lock().await;
            let mut contract_names_lock =
                app_state.available_strategies_contract_names.lock().await;

            if let Some(strategy) = strategies_lock.get_mut(&strategy_name) {
                // Remove the last contract_with_update entry from the strategy
                strategy.start_contracts.pop();

                // Also remove the corresponding entry from the displayed contracts
                if let Some(contract_names) = contract_names_lock.get_mut(&strategy_name) {
                    // Assuming each entry in contract_names corresponds to an entry in
                    // start_contracts
                    contract_names.pop();
                }

                BackendEvent::AppStateUpdated(AppStateUpdate::SelectedStrategy(
                    strategy_name.clone(),
                    MutexGuard::map(strategies_lock, |strategies| {
                        strategies.get_mut(&strategy_name).expect("strategy exists")
                    }),
                    MutexGuard::map(contract_names_lock, |names| {
                        names.get_mut(&strategy_name).expect("inconsistent data")
                    }),
                ))
            } else {
                BackendEvent::StrategyError {
                    error: format!("Strategy doesn't exist in app state"),
                }
            }
        }
        StrategyTask::ClearContracts(strategy_name) => {
            let mut strategies_lock = app_state.available_strategies.lock().await;
            let mut contract_names_lock =
                app_state.available_strategies_contract_names.lock().await;

            if let Some(strategy) = strategies_lock.get_mut(&strategy_name) {
                // Clear contract_with_updates for the strategy
                strategy.start_contracts.clear();

                // Also clear the displayed contracts
                if let Some(contract_names) = contract_names_lock.get_mut(&strategy_name) {
                    contract_names.clear();
                }

                BackendEvent::AppStateUpdated(AppStateUpdate::SelectedStrategy(
                    strategy_name.clone(),
                    MutexGuard::map(strategies_lock, |strategies| {
                        strategies.get_mut(&strategy_name).expect("strategy exists")
                    }),
                    MutexGuard::map(contract_names_lock, |names| {
                        names.get_mut(&strategy_name).expect("inconsistent data")
                    }),
                ))
            } else {
                BackendEvent::StrategyError {
                    error: format!("Strategy doesn't exist in app state"),
                }
            }
        }
        StrategyTask::ClearOperations(strategy_name) => {
            let mut strategies_lock = app_state.available_strategies.lock().await;
            let contract_names_lock = app_state.available_strategies_contract_names.lock().await;

            if let Some(strategy) = strategies_lock.get_mut(&strategy_name) {
                // Clear operations for the strategy
                strategy.operations.clear();

                BackendEvent::AppStateUpdated(AppStateUpdate::SelectedStrategy(
                    strategy_name.clone(),
                    MutexGuard::map(strategies_lock, |strategies| {
                        strategies.get_mut(&strategy_name).expect("strategy exists")
                    }),
                    MutexGuard::map(contract_names_lock, |names| {
                        names.get_mut(&strategy_name).expect("inconsistent data")
                    }),
                ))
            } else {
                BackendEvent::StrategyError {
                    error: format!("Strategy doesn't exist in app state"),
                }
            }
        }
        StrategyTask::RemoveIdentityInserts(strategy_name) => {
            let mut strategies_lock = app_state.available_strategies.lock().await;
            if let Some(strategy) = strategies_lock.get_mut(&strategy_name) {
                strategy.identity_inserts = IdentityInsertInfo::default();
                BackendEvent::AppStateUpdated(AppStateUpdate::SelectedStrategy(
                    strategy_name.clone(),
                    MutexGuard::map(strategies_lock, |strategies| {
                        strategies.get_mut(&strategy_name).expect("strategy exists")
                    }),
                    MutexGuard::map(
                        app_state.available_strategies_contract_names.lock().await,
                        |names| names.get_mut(&strategy_name).expect("inconsistent data"),
                    ),
                ))
            } else {
                BackendEvent::StrategyError {
                    error: format!("Strategy doesn't exist in app state"),
                }
            }
        }
        StrategyTask::RemoveStartIdentities(strategy_name) => {
            let mut strategies_lock = app_state.available_strategies.lock().await;
            if let Some(strategy) = strategies_lock.get_mut(&strategy_name) {
                strategy.start_identities = StartIdentities::default();
                BackendEvent::AppStateUpdated(AppStateUpdate::SelectedStrategy(
                    strategy_name.clone(),
                    MutexGuard::map(strategies_lock, |strategies| {
                        strategies.get_mut(&strategy_name).expect("strategy exists")
                    }),
                    MutexGuard::map(
                        app_state.available_strategies_contract_names.lock().await,
                        |names| names.get_mut(&strategy_name).expect("inconsistent data"),
                    ),
                ))
            } else {
                BackendEvent::StrategyError {
                    error: format!("Strategy doesn't exist in app state"),
                }
            }
        }
        StrategyTask::RemoveLastOperation(strategy_name) => {
            let mut strategies_lock = app_state.available_strategies.lock().await;
            if let Some(strategy) = strategies_lock.get_mut(&strategy_name) {
                strategy.operations.pop();
                BackendEvent::AppStateUpdated(AppStateUpdate::SelectedStrategy(
                    strategy_name.clone(),
                    MutexGuard::map(strategies_lock, |strategies| {
                        strategies.get_mut(&strategy_name).expect("strategy exists")
                    }),
                    MutexGuard::map(
                        app_state.available_strategies_contract_names.lock().await,
                        |names| names.get_mut(&strategy_name).expect("inconsistent data"),
                    ),
                ))
            } else {
                BackendEvent::StrategyError {
                    error: format!("Strategy doesn't exist in app state"),
                }
            }
        }
    }
}

async fn update_known_contracts(
    sdk: &Sdk,
    known_contracts: &Mutex<KnownContractsMap>,
) -> Result<(), String> {
    let contract_ids = {
        let contracts_lock = known_contracts.lock().await;
        contracts_lock.keys().cloned().collect::<Vec<String>>()
    };

    // Clear known contracts first. This is necessary for some reason, I don't know.
    let mut contracts_lock = known_contracts.lock().await;
    contracts_lock.clear();
    drop(contracts_lock);

    for contract_id_str in contract_ids.iter() {
        let contract_id = Identifier::from_string(contract_id_str, Encoding::Base58)
            .expect("Failed to convert ID string to Identifier");

        match DataContract::fetch(&*sdk, contract_id).await {
            Ok(Some(data_contract)) => {
                let mut contracts_lock = known_contracts.lock().await;
                contracts_lock.insert(contract_id_str.clone(), data_contract);
            }
            Ok(None) => {
                tracing::error!("Contract not found for ID: {}", contract_id_str);
            }
            Err(e) => {
                return Err(format!(
                    "Error fetching contract {}: {}",
                    contract_id_str, e
                ));
            }
        }
    }

    Ok(())
}

async fn try_broadcast_and_retrieve_asset_lock(
    sdk: &Sdk,
    asset_lock_transaction: &Transaction,
    receive_address: &Address,
    retries: usize,
) -> Result<AssetLockProof, ()> {
    for attempt in 0..=retries {
        match AppState::broadcast_and_retrieve_asset_lock(sdk, asset_lock_transaction, receive_address).await {
            Ok(asset_lock_proof) => {
                return Ok(asset_lock_proof);
            }
            Err(_) => {
                tracing::error!("Failed to obtain asset lock proof on attempt {}", attempt + 1);
                if attempt < retries {
                    tracing::info!("Retrying to obtain asset lock proof (attempt {})", attempt + 2);
                }
            }
        }
    }
    Err(())
}<|MERGE_RESOLUTION|>--- conflicted
+++ resolved
@@ -19,7 +19,7 @@
     },
     GetEpochsInfoRequest,
 };
-use dash_sdk::platform::transition::{top_up_identity::TopUpIdentity, withdraw_from_identity::WithdrawFromIdentity};
+use dash_sdk::platform::transition::withdraw_from_identity::WithdrawFromIdentity;
 use dash_sdk::{
     platform::{transition::broadcast_request::BroadcastRequestForStateTransition, Fetch},
     Sdk,
@@ -43,7 +43,6 @@
         PlatformSerializableWithPlatformVersion,
     },
     state_transition::{
-        data_contract_create_transition::DataContractCreateTransition,
         documents_batch_transition::{
             document_base_transition::v0::v0_methods::DocumentBaseTransitionV0Methods,
             document_transition::DocumentTransition, DocumentCreateTransition,
@@ -51,7 +50,6 @@
         },
         StateTransition, StateTransitionLike,
     },
-    version::PlatformVersion,
 };
 use drive::{
     drive::{
@@ -915,7 +913,6 @@
                 // Set the nonce counters
                 let used_contract_ids = strategy.used_contract_ids();
                 let mut identity_nonce_counter = BTreeMap::new();
-<<<<<<< HEAD
                 tracing::info!(
                     "Fetching identity nonce and {} identity contract nonces from Platform...",
                     used_contract_ids.len()
@@ -961,62 +958,6 @@
                     nonce_fetching_time.elapsed().as_secs(),
                     used_contract_ids.len()
                 );
-=======
-                let mut contract_nonce_counter: BTreeMap<(Identifier, Identifier), u64> =
-                    BTreeMap::new();
-                let num_contract_create_operations = strategy
-                    .operations
-                    .iter()
-                    .filter(|op| matches!(op.op_type, OperationType::ContractCreate(_, _)))
-                    .count();
-                if used_contract_ids.len() + num_contract_create_operations > 0 {
-                    tracing::info!(
-                        "Fetching loaded identity nonce and {} identity contract nonces from Platform...",
-                        used_contract_ids.len()
-                    );
-                    let nonce_fetching_time = Instant::now();
-                    let identity_future = sdk.get_identity_nonce(
-                        loaded_identity_clone.id(),
-                        false,
-                        Some(dash_sdk::platform::transition::put_settings::PutSettings {
-                            request_settings: RequestSettings::default(),
-                            identity_nonce_stale_time_s: Some(0),
-                            user_fee_increase: None,
-                        }),
-                    );
-                    let contract_futures =
-                        used_contract_ids
-                            .clone()
-                            .into_iter()
-                            .map(|used_contract_id| {
-                                let identity_id = loaded_identity_clone.id();
-                                async move {
-                                    let current_nonce = sdk.get_identity_contract_nonce(
-                                identity_id,
-                                used_contract_id,
-                                false,
-                                Some(dash_sdk::platform::transition::put_settings::PutSettings {
-                                    request_settings: RequestSettings::default(),
-                                    identity_nonce_stale_time_s: Some(0),
-                                    user_fee_increase: None,
-                                })
-                            ).await.expect("Couldn't get current identity contract nonce");
-                                    ((identity_id, used_contract_id), current_nonce)
-                                }
-                            });
-                    let identity_result = identity_future
-                        .await
-                        .expect("Couldn't get current identity nonce");
-                    identity_nonce_counter.insert(loaded_identity_clone.id(), identity_result);
-                    let contract_results = join_all(contract_futures).await;
-                    contract_nonce_counter = contract_results.into_iter().collect();
-                    tracing::info!(
-                        "Took {} seconds to obtain the loaded identity nonce and {} identity contract nonces",
-                        nonce_fetching_time.elapsed().as_secs(),
-                        used_contract_ids.len()
-                    );
-                }
->>>>>>> 2719e941
 
                 // Get a lock on the local drive for the following two callbacks
                 let drive_lock = app_state.drive.lock().await;
@@ -1157,7 +1098,6 @@
                                         Err(_) => {
                                             tracing::error!("Failed to obtain asset lock proof number {} after retries", i + 1);
                                             return BackendEvent::StrategyError {
-                                                strategy_name: strategy_name.clone(),
                                                 error: format!("Failed to obtain all asset lock proofs. Suggest to try rerunning."),
                                             };                        
                                         }
@@ -1199,7 +1139,6 @@
                 let mut index = 1; // Index of the loop iteration. Represents blocks for block mode and seconds for time mode
                 let mut new_identity_ids = Vec::new(); // Will capture the ids of identities added to current_identities
                 let mut new_contract_ids = Vec::new(); // Will capture the ids of newly created data contracts
-<<<<<<< HEAD
                 let oks = Arc::new(AtomicU32::new(0)); // Atomic counter for successful broadcasts
                 let errs = Arc::new(AtomicU32::new(0)); // Atomic counter for failed broadcasts
                 let mempool_document_counter = Arc::new(Mutex::new(BTreeMap::<(Identifier, Identifier), u64>::new())); // Map to track how many documents an identity has in the mempool per contract
@@ -1209,11 +1148,6 @@
                 let mut insufficient_balance_error_count: u64 = 0;
                 let mut local_rate_limit_error_count: u64 = 0;
                 let mut broadcast_timeout_error_count: u64 = 0;
-=======
-                let oks = Arc::new(AtomicUsize::new(0)); // Atomic counter for successful broadcasts
-                let errs = Arc::new(AtomicUsize::new(0)); // Atomic counter for failed broadcasts
-                let mempool_document_counter = BTreeMap::<(Identifier, Identifier), u64>::new(); // Map to track how many documents an identity has in the mempool per contract
->>>>>>> 2719e941
 
                 // Now loop through the number of blocks or seconds the user asked for, preparing and processing state transitions
                 while (block_mode && current_block_info.height < (initial_block_info.height + num_blocks_or_seconds + 2)) // +2 because we don't count the first two initialization blocks
@@ -1241,24 +1175,14 @@
                             &mut signer,
                             &mut identity_nonce_counter,
                             &mut contract_nonce_counter,
-<<<<<<< HEAD
                             &mempool_document_counter_lock,
-=======
-                            mempool_document_counter.clone(),
->>>>>>> 2719e941
                             &mut rng,
                             &StrategyConfig {
                                 start_block_height: initial_block_info.height,
                                 number_of_blocks: num_blocks_or_seconds,
                             },
-<<<<<<< HEAD
-                            PlatformVersion::latest(),
+                            sdk.version(),
                         );
-=======
-                            sdk.version(),
-                        )
-                        .await;
->>>>>>> 2719e941
 
                     drop(known_contracts_lock);
                     drop(mempool_document_counter_lock);
@@ -1459,21 +1383,12 @@
                                     request_settings.timeout = Some(Duration::from_secs(1));
                                     request_settings.retries = Some(0);
                                 }
-<<<<<<< HEAD
                                 // Block-based strategy body
                                 if block_mode && index != 1 && index != 2 {
                                     request_settings.connect_timeout = Some(Duration::from_secs(3));
                                     request_settings.timeout = Some(Duration::from_secs(3));
                                     request_settings.retries = Some(1);
                                 }
-=======
-                                // if block_mode && index != 1 && index != 2 {
-                                //     // block mode loading
-                                //     request_settings.connect_timeout = Some(Duration::from_secs(3));
-                                //     request_settings.timeout = Some(Duration::from_secs(3));
-                                //     request_settings.retries = Some(1);
-                                // }
->>>>>>> 2719e941
 
                                 // Prepare futures for broadcasting independent transitions
                                 let future = async move {
@@ -1502,7 +1417,7 @@
                                                             let mut mempool_document_counter_clone_lock = mempool_document_counter_clone.lock().await;
                                                             let count = mempool_document_counter_clone_lock.entry((transition_clone.owner_id(), contract_id)).or_insert(0);
                                                             *count += 1;
-                                                            tracing::info!(" + Incremented identity {} tx counter for contract {}. Count: {}", transition_owner_id, contract_id.to_string(Encoding::Base58), count);
+                                                            // tracing::info!(" + Incremented identity {} tx counter for contract {}. Count: {}", transition_owner_id, contract_id.to_string(Encoding::Base58), count);
                                                         }
                                                     }
                                                     Ok((transition_clone, broadcast_result))
@@ -1721,57 +1636,7 @@
 
                                                                     match verified {
                                                                         Ok(_) => {
-<<<<<<< HEAD
                                                                             tracing::info!("Successfully processed and verified proof for state transition {} ({}), {} {} (Actual block height: {}). ID: {}", index + 1, transition_type, mode_string, index, metadata.height, transition_id);
-=======
-                                                                            tracing::info!("Successfully processed and verified proof for state transition {} ({}), {} {} (Actual block height: {})", index + 1, transition_type, mode_string, index, metadata.height);
-
-                                                                            // If a data contract was registered, add it to known_contracts
-                                                                            // Not sure if this is necessary
-                                                                            // I may just have it here because we need it for proof verification
-                                                                            // But maybe we want to add them in the case of no verification as well
-                                                                            if let StateTransition::DataContractCreate(
-                                                                                DataContractCreateTransition::V0(
-                                                                                    data_contract_create_transition,
-                                                                                ),
-                                                                            ) = &transition
-                                                                            {
-                                                                                // Extract the data contract from the transition
-                                                                                let data_contract_serialized =
-                                                                                    &data_contract_create_transition
-                                                                                        .data_contract;
-                                                                                let data_contract_result =
-                                                                                    DataContract::try_from_platform_versioned(
-                                                                                        data_contract_serialized.clone(),
-                                                                                        false,
-                                                                                        &mut vec![],
-                                                                                        PlatformVersion::latest(),
-                                                                                    );
-
-                                                                                match data_contract_result {
-                                                                                    Ok(data_contract) => {
-                                                                                        let mut known_contracts_lock =
-                                                                                            app_state
-                                                                                                .known_contracts
-                                                                                                .lock()
-                                                                                                .await;
-                                                                                        known_contracts_lock.insert(
-                                                                                            data_contract
-                                                                                                .id()
-                                                                                                .to_string(Encoding::Base58),
-                                                                                            data_contract,
-                                                                                        );
-                                                                                    }
-                                                                                    Err(e) => {
-                                                                                        tracing::error!(
-                                                                                            "Error deserializing data \
-                                                                                            contract: {:?}",
-                                                                                            e
-                                                                                        );
-                                                                                    }
-                                                                                }
-                                                                            }
->>>>>>> 2719e941
                                                                         }
                                                                         Err(e) => tracing::error!("Error verifying state transition execution proof: {}", e),
                                                                     }
@@ -1884,7 +1749,7 @@
                                                                         let mut mempool_document_counter_lock = mempool_document_counter_clone.lock().await;
                                                                         let count = mempool_document_counter_lock.entry((transition.owner_id(), contract_id)).or_insert(0);
                                                                         *count -= 1;
-                                                                        tracing::info!(" - Decremented identity {} tx counter for contract {}. Count: {}", transition_owner_id, contract_id.to_string(Encoding::Base58), count);
+                                                                        // tracing::info!(" - Decremented identity {} tx counter for contract {}. Count: {}", transition_owner_id, contract_id.to_string(Encoding::Base58), count);
                                                                     }
                                                                 }
                                                             } else if let Some(wait_for_state_transition_result_response_v0::Result::Error(e)) = &v0_response.result {
@@ -1903,7 +1768,7 @@
                                                                         let mut mempool_document_counter_lock = mempool_document_counter_clone.lock().await;
                                                                         let count = mempool_document_counter_lock.entry((transition.owner_id(), contract_id)).or_insert(0);
                                                                         *count -= 1;
-                                                                        tracing::info!(" - Decremented identity {} tx counter for contract {}. Count: {}", transition_owner_id, contract_id.to_string(Encoding::Base58), count);
+                                                                        // tracing::info!(" - Decremented identity {} tx counter for contract {}. Count: {}", transition_owner_id, contract_id.to_string(Encoding::Base58), count);
                                                                     }
                                                                 }
                                                             } else {
@@ -2096,40 +1961,22 @@
                     > (strategy.start_contracts.len() as u32
                         + strategy.start_identities.number_of_identities as u32)
                 {
-                    tps = (transition_count
-<<<<<<< HEAD
+                    tps = ((transition_count
                         - strategy.start_contracts.len() as u32
                         - strategy.start_identities.number_of_identities as u32)
                         as u64
-                        / (load_run_time)
+                        / (load_run_time)) as f32
                 };
-                let mut successful_tps = 0;
+                let mut successful_tps: f32 = 0.0;
                 if success_count
                     > (strategy.start_contracts.len() as u32
                         + strategy.start_identities.number_of_identities as u32)
                 {
-                    successful_tps = (success_count
+                    successful_tps = ((success_count
                         - strategy.start_contracts.len() as u32
                         - strategy.start_identities.number_of_identities as u32)
                         as u64
-                        / (load_run_time)
-=======
-                        - strategy.start_contracts.len() as u16
-                        - strategy.start_identities.number_of_identities as u16)
-                        as f32
-                        / (load_run_time as f32)
-                };
-                let mut successful_tps: f32 = 0.0;
-                if success_count as u16
-                    > (strategy.start_contracts.len() as u16
-                        + strategy.start_identities.number_of_identities as u16)
-                {
-                    successful_tps = (success_count
-                        - strategy.start_contracts.len()
-                        - strategy.start_identities.number_of_identities as usize)
-                        as f32
-                        / (load_run_time as f32)
->>>>>>> 2719e941
+                        / (load_run_time)) as f32
                 };
                 let mut success_percent = 0;
                 if success_count as u32
@@ -2176,12 +2023,8 @@
                     tracing::info!(
                         "-----Strategy '{}' completed-----\n\nMode: {}\nState transitions attempted: {}\nState \
                         transitions succeeded: {}\nNumber of loops: {}\nLoad run time: \
-<<<<<<< HEAD
                         {:?} seconds\nInit run time: {} seconds\nAttempted rate (approx): {} txs/s\nSuccessful rate: {} tx/s\nSuccess percentage: {}%\nDash spent (Loaded Identity): {}\nDash spent (Wallet): {}\nNonce \
                         errors: {}\nBalance errors: {}\nRate limit errors: {}\nBroadcast timeout errors: {}",
-=======
-                        {:?} seconds\nInit run time: {} seconds\nAttempted rate (approx): {:.2} txs/s\nSuccessful rate: {:.2} tx/s\nSuccess percentage: {}%\nDash spent (Loaded Identity): {}\nDash spent (Wallet): {}\n",
->>>>>>> 2719e941
                         strategy_name,
                         mode_string,
                         transition_count,
