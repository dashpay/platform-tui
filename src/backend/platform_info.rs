use crate::backend::{as_json_string, BackendEvent, Task};
use chrono::{prelude::*, LocalResult};
use chrono_humanize::{Accuracy, HumanTime, Tense};
use dapi_grpc::platform::v0::{Proof, ResponseMetadata};
use dash_sdk::platform::fetch_current_no_parameters::FetchCurrent;
use dash_sdk::sdk::prettify_proof;
use dash_sdk::{
    platform::{Fetch, FetchMany, LimitQuery},
    Sdk,
};
use dpp::{
    block::{
        epoch::EpochIndex,
        extended_epoch_info::{v0::ExtendedEpochInfoV0Getters, ExtendedEpochInfo},
    },
    version::ProtocolVersionVoteCount,
};
<<<<<<< HEAD
use dpp::block::epoch::Epoch;
use dpp::core_subsidy::NetworkCoreSubsidy;
use dpp::dashcore::Network;
use drive_proof_verifier::ContextProvider;
use dpp::version::PlatformVersion;
use drive::drive::credit_pools::epochs::epoch_key_constants::KEY_START_BLOCK_CORE_HEIGHT;
use drive::drive::RootTree;
use drive::drive::credit_pools::epochs::epochs_root_tree_key_constants::KEY_UNPAID_EPOCH_INDEX;
use drive::drive::credit_pools::epochs::paths::EpochProposers;
use drive::grovedb::{Element, GroveDb, PathQuery, Query, SizedQuery};
use drive_proof_verifier::types::TotalCreditsOnPlatform;
=======
use dpp::dashcore::Network;
use drive::config::DriveConfig;
use crate::backend::{as_json_string, BackendEvent, Task};
>>>>>>> 2d77211f

#[derive(Debug, Clone, PartialEq)]
pub(crate) enum PlatformInfoTask {
    FetchCurrentEpochInfo,
    FetchTotalCreditsOnPlatform,
    FetchCurrentVersionVotingState,
    FetchSpecificEpochInfo(u16),
    FetchManyEpochInfo(u16, u32), // second is count
}

fn format_extended_epoch_info(
    epoch_info: ExtendedEpochInfo,
    metadata: ResponseMetadata,
    proof: Proof,
    network: Network,
    is_current: bool,
) -> String {
    let readable_block_time = match Utc.timestamp_millis_opt(metadata.time_ms as i64) {
        LocalResult::None => String::new(),
        LocalResult::Single(block_time) => {
            // Get the current time for comparison
            let now = Utc::now();
            let duration = now.signed_duration_since(block_time);
            let human_readable = HumanTime::from(duration).to_text_en(Accuracy::Rough, Tense::Past);
            human_readable
        }
        LocalResult::Ambiguous(..) => String::new(),
    };

    let readable_epoch_start_time_as_time_away = match Utc
        .timestamp_millis_opt(epoch_info.first_block_time() as i64)
    {
        LocalResult::None => String::new(),
        LocalResult::Single(block_time) => {
            // Get the current time for comparison
            let now = Utc::now();
            let duration = now.signed_duration_since(block_time);
            let human_readable = HumanTime::from(duration).to_text_en(Accuracy::Precise, Tense::Past);
            human_readable
        }
        LocalResult::Ambiguous(..) => String::new(),
    };

    let readable_epoch_start_time_as_time = match Utc.timestamp_millis_opt(epoch_info.first_block_time() as i64) {
        LocalResult::None => String::new(),
        LocalResult::Single(block_time) => {
            // Convert block_time to local time
            let local_time = block_time.with_timezone(&Local);

            // Format the local time in ISO 8601 format
            local_time.to_rfc2822()
        }
        LocalResult::Ambiguous(..) => String::new(),
    };

    let in_string = if is_current {
        "in ".to_string()
    } else {
        String::default()
    };

    let epoch_estimated_time = match network {
        Network::Dash => 788_400_000,
        Network::Testnet => 3_600_000,
        Network::Devnet => 3_600_000,
        Network::Regtest => 1_200_000,
        _ => 3_600_000,
    };

    let readable_epoch_end_time = match Utc
        .timestamp_millis_opt(epoch_info.first_block_time() as i64 + epoch_estimated_time as i64)
    {
        LocalResult::None => String::new(),
        LocalResult::Single(block_time) => {
            // Get the current time for comparison
            let now = Utc::now();
            let duration = block_time.signed_duration_since(now);

            let human_readable = if duration.num_milliseconds() >= 0 {
                // Time is in the future
                HumanTime::from(duration).to_text_en(Accuracy::Precise, Tense::Future)
            } else {
                // Time is in the past
                HumanTime::from(-duration).to_text_en(Accuracy::Precise, Tense::Past)
            };

            human_readable
        }
        LocalResult::Ambiguous(..) => String::new(),
    };

    format!(
        "protocol version: {}\n current height: {}\ncurrent core height: {}\ncurrent block time: {} ({})\n{}epoch: {}\n \
         * start height: {}\n * start core height: {}\n * start time: {} ({} - {})\n * estimated end time: {} ({})\n * fee multiplier: \
         {}\n\nproof: {}",
        epoch_info.protocol_version(),
        metadata.height,
        metadata.core_chain_locked_height,
        metadata.time_ms,
        readable_block_time,
        in_string,
        epoch_info.index(),
        epoch_info.first_block_height(),
        epoch_info.first_core_block_height(),
        epoch_info.first_block_time(),
        readable_epoch_start_time_as_time,
        readable_epoch_start_time_as_time_away,
        epoch_info.first_block_time() + epoch_estimated_time,
        readable_epoch_end_time,
        epoch_info.fee_multiplier_permille(),
        prettify_proof(&proof)
    )
}

fn format_total_credits_on_platform(
    network: Network,
    request_activation_core_height: impl Fn() -> u32,
    total_credits_on_platform: TotalCreditsOnPlatform,
    metadata: ResponseMetadata,
    proof: Proof,
) -> String {
    let grovedb_proof = &proof.grovedb_proof;
    let platform_version = PlatformVersion::latest();
    // we also need the path_query for the start_core_height of this unpaid epoch
    let unpaid_epoch_index = PathQuery {
        path: vec![vec![RootTree::Pools as u8]],
        query: SizedQuery {
            query: Query::new_single_key(KEY_UNPAID_EPOCH_INDEX.to_vec()),
            limit: Some(1),
            offset: None,
        },
    };

    let (_, mut proved_path_key_values) = GroveDb::verify_subset_query(
        grovedb_proof,
        &unpaid_epoch_index,
        &platform_version.drive.grove_version,
    ).expect("expected to verify subset query");

    let Some(proved_path_key_value) = proved_path_key_values.pop() else {
        return panic!("This proof would show that Platform has not yet been initialized as we can not find a start index");
    };

    if proved_path_key_value.0 != unpaid_epoch_index.path {
        return panic!("The result of this proof is not what we asked for (unpaid epoch path)");
    }

    if proved_path_key_value.1 != KEY_UNPAID_EPOCH_INDEX.to_vec() {
        return panic!("The result of this proof is not what we asked for (unpaid epoch key)");
    }

    let Some(Element::Item(bytes, _)) = proved_path_key_value.2 else {
        return panic!("We are expecting an item for the epoch index");
    };

    let epoch_index = EpochIndex::from_be_bytes(bytes.as_slice().try_into().expect(
            "epoch index invalid length"
        ));

    let epoch = Epoch::new(epoch_index).unwrap();

    let start_core_height_query = PathQuery {
        path: epoch.get_path_vec(),
        query: SizedQuery {
            query: Query::new_single_key(KEY_START_BLOCK_CORE_HEIGHT.to_vec()),
            limit: None,
            offset: None,
        },
    };

    let (_, mut proved_path_key_values) = GroveDb::verify_subset_query(
        grovedb_proof,
        &start_core_height_query,
        &platform_version.drive.grove_version,
    ).expect("expected to verify subset query");

    let Some(proved_path_key_value) = proved_path_key_values.pop() else {
        return panic!("We can not find the start core height of the unpaid epoch");
    };

    if proved_path_key_value.0 != start_core_height_query.path {
        return panic!("The result of this proof is not what we asked for (start core height path)");
    }

    if proved_path_key_value.1 != KEY_START_BLOCK_CORE_HEIGHT.to_vec() {
        return panic!("The result of this proof is not what we asked for (start core height key)");
    }

    let Some(Element::Item(bytes, _)) = proved_path_key_value.2 else {
        return panic!("We are expecting an item for the start core height of the unpaid epoch");
    };

    let start_core_height = u32::from_be_bytes(bytes.as_slice().try_into().expect(
            "start core height invalid length"));

    let readable_block_time = match Utc.timestamp_millis_opt(metadata.time_ms as i64) {
        LocalResult::None => String::new(),
        LocalResult::Single(block_time) => {
            // Get the current time for comparison
            let now = Utc::now();
            let duration = now.signed_duration_since(block_time);
            let human_readable = HumanTime::from(duration).to_text_en(Accuracy::Rough, Tense::Past);
            human_readable
        }
        LocalResult::Ambiguous(..) => String::new(),
    };

    let dash_amount = total_credits_on_platform.0 as f64 * 10f64.powf(-11.0);

    let extra_start_info = if epoch.index == 0 {
        format!("activation height: {}\n", request_activation_core_height())
    } else {
        "".to_string()
    };

    format!(
        "current height: {}\ncurrent epoch start core height: {}\n{}current core height: {}\nsubsidy interval: {}\ncurrent block time: {} ({})\ntotal_credits_on_platform {} ({:.4} Dash)\n\nproof: {}",
        metadata.height,
        start_core_height,
        extra_start_info,
        metadata.core_chain_locked_height,
        network.core_subsidy_halving_interval(),
        metadata.time_ms,
        readable_block_time,
        total_credits_on_platform.0,
        dash_amount,
        prettify_proof(&proof)
    )
}

pub(super) async fn run_platform_task<'s>(sdk: &Sdk, task: PlatformInfoTask) -> BackendEvent<'s> {
    match task {
        PlatformInfoTask::FetchCurrentEpochInfo => {
            match ExtendedEpochInfo::fetch_current_with_metadata_and_proof(sdk).await {
                Ok((epoch_info, metadata, proof)) => BackendEvent::TaskCompleted {
                    task: Task::PlatformInfo(task),
                    execution_result: Ok(format_extended_epoch_info(
                        epoch_info, metadata, proof, sdk.network, true,
                    )
                    .into()),
                },
                Err(e) => BackendEvent::TaskCompleted {
                    task: Task::PlatformInfo(task),
                    execution_result: Err(e.to_string()),
                },
            }
        }
        PlatformInfoTask::FetchSpecificEpochInfo(epoch_num) => {
            match ExtendedEpochInfo::fetch_with_metadata_and_proof(sdk, epoch_num, None).await {
                Ok((Some(epoch_info), metadata, proof)) => BackendEvent::TaskCompleted {
                    task: Task::PlatformInfo(task),
                    execution_result: Ok(format_extended_epoch_info(
                        epoch_info, metadata, proof, sdk.network, false,
                    )
                    .into()),
                },
                Ok((None, _, proof)) => BackendEvent::TaskCompleted {
                    task: Task::PlatformInfo(task),
                    execution_result: {
                        Ok(format!("No epoch, \n proof {}", prettify_proof(&proof)).into())
                    },
                },
                Err(e) => BackendEvent::TaskCompleted {
                    task: Task::PlatformInfo(task),
                    execution_result: Err(e.to_string()),
                },
            }
        }
        PlatformInfoTask::FetchManyEpochInfo(epoch_num, limit) => {
            let query: LimitQuery<EpochIndex> = LimitQuery {
                query: epoch_num,
                start_info: None,
                limit: Some(limit),
            };

            match ExtendedEpochInfo::fetch_many(&sdk, query).await {
                Ok(epoch_infos) => {
                    let epoch_info = as_json_string(&epoch_infos);

                    BackendEvent::TaskCompleted {
                        task: Task::PlatformInfo(task),
                        execution_result: Ok(epoch_info.into()),
                    }
                }
                Err(e) => BackendEvent::TaskCompleted {
                    task: Task::PlatformInfo(task),
                    execution_result: Err(e.to_string()),
                },
            }
        }
        PlatformInfoTask::FetchCurrentVersionVotingState => {
            match ProtocolVersionVoteCount::fetch_many(&sdk, ()).await {
                Ok(votes) => {
                    let votes_info = votes
                        .into_iter()
                        .map(|(key, value)| {
                            format!(
                                "Version {} -> {}",
                                key,
                                value
                                    .map(|v| format!("{} votes", v))
                                    .unwrap_or("No votes".to_string())
                            )
                        })
                        .collect::<Vec<_>>()
                        .join("\n");

                    BackendEvent::TaskCompleted {
                        task: Task::PlatformInfo(task),
                        execution_result: Ok(votes_info.into()),
                    }
                }
                Err(e) => BackendEvent::TaskCompleted {
                    task: Task::PlatformInfo(task),
                    execution_result: Err(e.to_string()),
                },
            }
        }
        PlatformInfoTask::FetchTotalCreditsOnPlatform => {
            match TotalCreditsOnPlatform::fetch_current_with_metadata_and_proof(sdk).await {
                Ok((epoch_info, metadata, proof)) => {
                    BackendEvent::TaskCompleted {
                        task: Task::PlatformInfo(task),
                        execution_result: Ok(format_total_credits_on_platform(
                            sdk.network,
                            || {
                                sdk.context_provider().expect("expected context provider").get_platform_activation_height().expect("expected platform activation height")
                            },
                            epoch_info, metadata, proof,
                        )
                            .into()),
                    }
                },
                Err(e) => BackendEvent::TaskCompleted {
                    task: Task::PlatformInfo(task),
                    execution_result: Err(e.to_string()),
                },
            }
        }
    }
}<|MERGE_RESOLUTION|>--- conflicted
+++ resolved
@@ -1,3 +1,5 @@
+use std::collections::BTreeMap;
+
 use crate::backend::{as_json_string, BackendEvent, Task};
 use chrono::{prelude::*, LocalResult};
 use chrono_humanize::{Accuracy, HumanTime, Tense};
@@ -8,6 +10,10 @@
     platform::{Fetch, FetchMany, LimitQuery},
     Sdk,
 };
+use dpp::block::epoch::Epoch;
+use dpp::core_subsidy::NetworkCoreSubsidy;
+use dpp::dashcore::Network;
+use dpp::version::PlatformVersion;
 use dpp::{
     block::{
         epoch::EpochIndex,
@@ -15,23 +21,13 @@
     },
     version::ProtocolVersionVoteCount,
 };
-<<<<<<< HEAD
-use dpp::block::epoch::Epoch;
-use dpp::core_subsidy::NetworkCoreSubsidy;
-use dpp::dashcore::Network;
-use drive_proof_verifier::ContextProvider;
-use dpp::version::PlatformVersion;
 use drive::drive::credit_pools::epochs::epoch_key_constants::KEY_START_BLOCK_CORE_HEIGHT;
-use drive::drive::RootTree;
 use drive::drive::credit_pools::epochs::epochs_root_tree_key_constants::KEY_UNPAID_EPOCH_INDEX;
 use drive::drive::credit_pools::epochs::paths::EpochProposers;
+use drive::drive::RootTree;
 use drive::grovedb::{Element, GroveDb, PathQuery, Query, SizedQuery};
-use drive_proof_verifier::types::TotalCreditsOnPlatform;
-=======
-use dpp::dashcore::Network;
-use drive::config::DriveConfig;
-use crate::backend::{as_json_string, BackendEvent, Task};
->>>>>>> 2d77211f
+use drive_proof_verifier::types::TotalCreditsInPlatform;
+use drive_proof_verifier::ContextProvider;
 
 #[derive(Debug, Clone, PartialEq)]
 pub(crate) enum PlatformInfoTask {
@@ -61,31 +57,32 @@
         LocalResult::Ambiguous(..) => String::new(),
     };
 
-    let readable_epoch_start_time_as_time_away = match Utc
-        .timestamp_millis_opt(epoch_info.first_block_time() as i64)
-    {
-        LocalResult::None => String::new(),
-        LocalResult::Single(block_time) => {
-            // Get the current time for comparison
-            let now = Utc::now();
-            let duration = now.signed_duration_since(block_time);
-            let human_readable = HumanTime::from(duration).to_text_en(Accuracy::Precise, Tense::Past);
-            human_readable
-        }
-        LocalResult::Ambiguous(..) => String::new(),
-    };
-
-    let readable_epoch_start_time_as_time = match Utc.timestamp_millis_opt(epoch_info.first_block_time() as i64) {
-        LocalResult::None => String::new(),
-        LocalResult::Single(block_time) => {
-            // Convert block_time to local time
-            let local_time = block_time.with_timezone(&Local);
-
-            // Format the local time in ISO 8601 format
-            local_time.to_rfc2822()
-        }
-        LocalResult::Ambiguous(..) => String::new(),
-    };
+    let readable_epoch_start_time_as_time_away =
+        match Utc.timestamp_millis_opt(epoch_info.first_block_time() as i64) {
+            LocalResult::None => String::new(),
+            LocalResult::Single(block_time) => {
+                // Get the current time for comparison
+                let now = Utc::now();
+                let duration = now.signed_duration_since(block_time);
+                let human_readable =
+                    HumanTime::from(duration).to_text_en(Accuracy::Precise, Tense::Past);
+                human_readable
+            }
+            LocalResult::Ambiguous(..) => String::new(),
+        };
+
+    let readable_epoch_start_time_as_time =
+        match Utc.timestamp_millis_opt(epoch_info.first_block_time() as i64) {
+            LocalResult::None => String::new(),
+            LocalResult::Single(block_time) => {
+                // Convert block_time to local time
+                let local_time = block_time.with_timezone(&Local);
+
+                // Format the local time in ISO 8601 format
+                local_time.to_rfc2822()
+            }
+            LocalResult::Ambiguous(..) => String::new(),
+        };
 
     let in_string = if is_current {
         "in ".to_string()
@@ -149,7 +146,7 @@
 fn format_total_credits_on_platform(
     network: Network,
     request_activation_core_height: impl Fn() -> u32,
-    total_credits_on_platform: TotalCreditsOnPlatform,
+    total_credits_on_platform: TotalCreditsInPlatform,
     metadata: ResponseMetadata,
     proof: Proof,
 ) -> String {
@@ -169,7 +166,8 @@
         grovedb_proof,
         &unpaid_epoch_index,
         &platform_version.drive.grove_version,
-    ).expect("expected to verify subset query");
+    )
+    .expect("expected to verify subset query");
 
     let Some(proved_path_key_value) = proved_path_key_values.pop() else {
         return panic!("This proof would show that Platform has not yet been initialized as we can not find a start index");
@@ -187,9 +185,12 @@
         return panic!("We are expecting an item for the epoch index");
     };
 
-    let epoch_index = EpochIndex::from_be_bytes(bytes.as_slice().try_into().expect(
-            "epoch index invalid length"
-        ));
+    let epoch_index = EpochIndex::from_be_bytes(
+        bytes
+            .as_slice()
+            .try_into()
+            .expect("epoch index invalid length"),
+    );
 
     let epoch = Epoch::new(epoch_index).unwrap();
 
@@ -206,14 +207,17 @@
         grovedb_proof,
         &start_core_height_query,
         &platform_version.drive.grove_version,
-    ).expect("expected to verify subset query");
+    )
+    .expect("expected to verify subset query");
 
     let Some(proved_path_key_value) = proved_path_key_values.pop() else {
         return panic!("We can not find the start core height of the unpaid epoch");
     };
 
     if proved_path_key_value.0 != start_core_height_query.path {
-        return panic!("The result of this proof is not what we asked for (start core height path)");
+        return panic!(
+            "The result of this proof is not what we asked for (start core height path)"
+        );
     }
 
     if proved_path_key_value.1 != KEY_START_BLOCK_CORE_HEIGHT.to_vec() {
@@ -224,8 +228,12 @@
         return panic!("We are expecting an item for the start core height of the unpaid epoch");
     };
 
-    let start_core_height = u32::from_be_bytes(bytes.as_slice().try_into().expect(
-            "start core height invalid length"));
+    let start_core_height = u32::from_be_bytes(
+        bytes
+            .as_slice()
+            .try_into()
+            .expect("start core height invalid length"),
+    );
 
     let readable_block_time = match Utc.timestamp_millis_opt(metadata.time_ms as i64) {
         LocalResult::None => String::new(),
@@ -269,7 +277,11 @@
                 Ok((epoch_info, metadata, proof)) => BackendEvent::TaskCompleted {
                     task: Task::PlatformInfo(task),
                     execution_result: Ok(format_extended_epoch_info(
-                        epoch_info, metadata, proof, sdk.network, true,
+                        epoch_info,
+                        metadata,
+                        proof,
+                        sdk.network,
+                        true,
                     )
                     .into()),
                 },
@@ -284,7 +296,11 @@
                 Ok((Some(epoch_info), metadata, proof)) => BackendEvent::TaskCompleted {
                     task: Task::PlatformInfo(task),
                     execution_result: Ok(format_extended_epoch_info(
-                        epoch_info, metadata, proof, sdk.network, false,
+                        epoch_info,
+                        metadata,
+                        proof,
+                        sdk.network,
+                        false,
                     )
                     .into()),
                 },
@@ -325,9 +341,10 @@
         PlatformInfoTask::FetchCurrentVersionVotingState => {
             match ProtocolVersionVoteCount::fetch_many(&sdk, ()).await {
                 Ok(votes) => {
+                    let votes: BTreeMap<u32, Option<u64>> = votes;
                     let votes_info = votes
                         .into_iter()
-                        .map(|(key, value)| {
+                        .map(|(key, value): (u32, Option<u64>)| {
                             format!(
                                 "Version {} -> {}",
                                 key,
@@ -351,19 +368,22 @@
             }
         }
         PlatformInfoTask::FetchTotalCreditsOnPlatform => {
-            match TotalCreditsOnPlatform::fetch_current_with_metadata_and_proof(sdk).await {
-                Ok((epoch_info, metadata, proof)) => {
-                    BackendEvent::TaskCompleted {
-                        task: Task::PlatformInfo(task),
-                        execution_result: Ok(format_total_credits_on_platform(
-                            sdk.network,
-                            || {
-                                sdk.context_provider().expect("expected context provider").get_platform_activation_height().expect("expected platform activation height")
-                            },
-                            epoch_info, metadata, proof,
-                        )
-                            .into()),
-                    }
+            match TotalCreditsInPlatform::fetch_current_with_metadata_and_proof(sdk).await {
+                Ok((epoch_info, metadata, proof)) => BackendEvent::TaskCompleted {
+                    task: Task::PlatformInfo(task),
+                    execution_result: Ok(format_total_credits_on_platform(
+                        sdk.network,
+                        || {
+                            sdk.context_provider()
+                                .expect("expected context provider")
+                                .get_platform_activation_height()
+                                .expect("expected platform activation height")
+                        },
+                        epoch_info,
+                        metadata,
+                        proof,
+                    )
+                    .into()),
                 },
                 Err(e) => BackendEvent::TaskCompleted {
                     task: Task::PlatformInfo(task),
