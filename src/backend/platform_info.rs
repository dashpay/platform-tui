--- conflicted
+++ resolved
@@ -1,5 +1,3 @@
-use std::collections::BTreeMap;
-
 use crate::backend::{as_json_string, BackendEvent, Task};
 use chrono::{prelude::*, LocalResult};
 use chrono_humanize::{Accuracy, HumanTime, Tense};
@@ -21,11 +19,8 @@
     },
     version::ProtocolVersionVoteCount,
 };
-<<<<<<< HEAD
 use drive_proof_verifier::types::ProtocolVersionUpgrades;
 
-use crate::backend::{as_json_string, BackendEvent, Task};
-=======
 use drive::drive::credit_pools::epochs::epoch_key_constants::KEY_START_BLOCK_CORE_HEIGHT;
 use drive::drive::credit_pools::epochs::epochs_root_tree_key_constants::KEY_UNPAID_EPOCH_INDEX;
 use drive::drive::credit_pools::epochs::paths::EpochProposers;
@@ -33,7 +28,6 @@
 use drive::grovedb::{Element, GroveDb, PathQuery, Query, SizedQuery};
 use drive_proof_verifier::types::TotalCreditsInPlatform;
 use drive_proof_verifier::ContextProvider;
->>>>>>> fa78093b
 
 #[derive(Debug, Clone, PartialEq)]
 pub(crate) enum PlatformInfoTask {
@@ -350,12 +344,8 @@
         PlatformInfoTask::FetchCurrentVersionVotingState => {
             match ProtocolVersionVoteCount::fetch_many(&sdk, ()).await {
                 Ok(votes) => {
-<<<<<<< HEAD
                     let votes: ProtocolVersionUpgrades = votes;
 
-=======
-                    let votes: BTreeMap<u32, Option<u64>> = votes;
->>>>>>> fa78093b
                     let votes_info = votes
                         .into_iter()
                         .map(|(key, value): (u32, Option<u64>)| {
