--- conflicted
+++ resolved
@@ -6,13 +6,7 @@
 mod config;
 mod ui;
 
-<<<<<<< HEAD
 use std::{fs::File, io::Write, panic, path::Path, sync::Mutex};
-use std::thread::sleep;
-use std::time::Duration;
-=======
-use std::{fs::File, panic};
->>>>>>> 7ebd2e19
 
 use crossterm::event::{Event as TuiEvent, EventStream};
 use dash_sdk::SdkBuilder;
@@ -49,14 +43,6 @@
     let default_panic_hook = panic::take_hook();
 
     panic::set_hook(Box::new(move |panic_info| {
-<<<<<<< HEAD
-        let mut file = log_file.lock().unwrap();
-        let message = match panic_info.payload().downcast_ref::<&str>() {
-            Some(s) => s.to_string(),
-            None => format!("{:?}", panic_info),
-        };
-        writeln!(file, "Panic occurred: {}", message).expect("Failed to write to log file");
-=======
         let message = panic_info
             .payload()
             .downcast_ref::<&str>()
@@ -73,7 +59,6 @@
         );
 
         default_panic_hook(panic_info);
->>>>>>> 7ebd2e19
     }));
 
     // Load configuration
