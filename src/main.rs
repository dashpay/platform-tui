--- conflicted
+++ resolved
@@ -13,26 +13,20 @@
     FutureExt, StreamExt,
 };
 use rs_dapi_client::{AddressList, DapiClient, RequestSettings};
+use rs_sdk::{Sdk, SdkBuilder};
 
-<<<<<<< HEAD
 use self::{
     backend::{Backend, BackendEvent, Task},
     ui::{Event, Ui, UiFeedback},
 };
 
-=======
->>>>>>> 1f25ef53
 #[tokio::main]
 async fn main() {
-    // Setup DAPI client
-    let mut address_list = AddressList::new();
-    address_list.add_uri(rs_dapi_client::Uri::from_static(
-        "https://54.213.204.85:1443",
-    ));
-    let dapi_client = DapiClient::new(address_list, RequestSettings::default());
+    // Setup Platform SDK
+    let sdk = SdkBuilder::new_testnet().build().expect("cannot setup Platform SDK");
 
     let mut ui = Ui::new();
-    let backend = Backend::new(dapi_client);
+    let backend = Backend::new(sdk);
 
     let mut active = true;
 
