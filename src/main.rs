--- conflicted
+++ resolved
@@ -7,14 +7,10 @@
 use rs_dapi_client::{AddressList, DapiClient, RequestSettings};
 use tuirealm::{application::PollStrategy, AttrValue, Attribute, Update};
 
-<<<<<<< HEAD
-fn main() {
-=======
 use app::{ComponentId, Model};
 
 #[tokio::main]
 async fn main() {
->>>>>>> 644a5c35
     // Setup DAPI client
     let mut address_list = AddressList::new();
     address_list.add_uri(rs_dapi_client::Uri::from_static(
