//! UI definitions for selected data contract.

mod broadcast_document;
mod broadcast_random_documents;
<<<<<<< HEAD
pub mod contested_resources;
=======

use dpp::{
    data_contract::{
        accessors::v0::DataContractV0Getters,
        document_type::{accessors::DocumentTypeV0Getters, DocumentType},
    },
    identifier::Identifier,
    identity::accessors::IdentityGettersV0,
    platform_value::string_encoding::Encoding,
    prelude::DataContract,
};
use futures::FutureExt;
use itertools::Itertools;
use tuirealm::{
    event::{Key, KeyEvent, KeyModifiers},
    tui::prelude::Rect,
    Frame,
};
>>>>>>> 59f2f7e9

use self::{
    // broadcast_document::BroadcastSpecificDocumentForm,
    broadcast_random_documents::BroadcastRandomDocumentsCountForm,
};
use crate::{
    backend::{
        as_json_string, documents::DocumentTask, AppState, BackendEvent, CompletedTaskPayload, Task,
    },
    ui::{
        form::{
            parsers::DocumentQueryTextInputParser, FormController, FormStatus, Input, InputStatus,
            SelectInput, TextInput,
        },
        screen::{
            widgets::info::Info, ScreenCommandKey, ScreenController, ScreenFeedback,
            ScreenToggleKey,
        },
        views::documents::DocumentsQuerysetScreenController,
    },
    Event,
};
use contested_resources::ContestedResourcesScreenController;
use dpp::{
    data_contract::{
        accessors::v0::DataContractV0Getters,
        document_type::{accessors::DocumentTypeV0Getters, DocumentType},
    },
    identifier::Identifier,
    identity::accessors::IdentityGettersV0,
    platform_value::string_encoding::Encoding,
    prelude::DataContract,
};
use futures::FutureExt;
use tuirealm::{
    event::{Key, KeyEvent, KeyModifiers},
    tui::prelude::Rect,
    Frame,
};

pub(super) struct SelectDocumentTypeFormController {
    input: SelectInput<String>,
    contract_name: String,
}

impl SelectDocumentTypeFormController {
    pub(super) fn new(contract_name: String, document_type_names: Vec<String>) -> Self {
        SelectDocumentTypeFormController {
            input: SelectInput::new(document_type_names),
            contract_name,
        }
    }
}

impl FormController for SelectDocumentTypeFormController {
    fn on_event(&mut self, event: KeyEvent) -> FormStatus {
        match self.input.on_event(event) {
            InputStatus::Done(document_type_name) => {
                let contract_name = self.contract_name.clone();
                let document_type_name = document_type_name.clone();

                FormStatus::NextScreen(Box::new(|app_state| {
                    async {
                        Box::new(
                            DocumentTypeScreenController::new(
                                app_state
                                    .loaded_identity
                                    .lock()
                                    .await
                                    .as_ref()
                                    .map(|identity| identity.id()),
                                contract_name,
                                document_type_name,
                                app_state,
                            )
                            .await,
                        ) as Box<dyn ScreenController>
                    }
                    .boxed()
                }))
            }
            status => status.into(),
        }
    }

    fn form_name(&self) -> &'static str {
        "Examine document type of the data contract"
    }

    fn step_view(&mut self, frame: &mut Frame, area: Rect) {
        self.input.view(frame, area)
    }

    fn step_name(&self) -> &'static str {
        "Document type"
    }

    fn step_index(&self) -> u8 {
        0
    }

    fn steps_number(&self) -> u8 {
        1
    }
}

<<<<<<< HEAD
const COMMANDS: [ScreenCommandKey; 5] = [
    ScreenCommandKey::new("q", "Back to Contracts"),
    ScreenCommandKey::new("f", "Query"),
    ScreenCommandKey::new("o", "Query Ours"),
    ScreenCommandKey::new("c", "Query Contested Resources"),
    ScreenCommandKey::new("b", "Broadcast Random Documents"),
=======
const LOADED_IDENTITY_COMMANDS: [ScreenCommandKey; 4] = [
    ScreenCommandKey::new("q", "Back to Contracts"),
    ScreenCommandKey::new("f", "Query"),
    ScreenCommandKey::new("o", "Query ours"),
    ScreenCommandKey::new("r", "Broadcast Random Documents"),
    // ScreenCommandKey::new("b", "Broadcast Document"),
];

const NO_LOADED_IDENTITY_COMMANDS: [ScreenCommandKey; 3] = [
    ScreenCommandKey::new("q", "Back to Contracts"),
    ScreenCommandKey::new("f", "Query"),
    ScreenCommandKey::new("r", "Broadcast Random Documents"),
    // ScreenCommandKey::new("b", "Broadcast Document"),
>>>>>>> 59f2f7e9
];

pub(super) struct DocumentTypeScreenController {
    identity_identifier: Option<Identifier>,
    data_contract: DataContract,
    data_contract_name: String,
    document_type: DocumentType,
    document_type_name: String,
    info: Info,
}

impl DocumentTypeScreenController {
    pub(super) async fn new(
        identity_identifier: Option<Identifier>,
        data_contract_name: String,
        document_type_name: String,
        app_state: &AppState,
    ) -> Self {
        let known_contracts_lock = app_state.known_contracts.lock().await;
        let data_contract = known_contracts_lock
            .get(&data_contract_name)
            .expect("expected a contract")
            .clone();
        let document_type = data_contract
            .document_type_for_name(&document_type_name)
            .expect("expected a document type")
            .to_owned_document_type();
        let document_type_str = as_json_string(document_type.properties());
        let info = Info::new_scrollable(&document_type_str);

        Self {
            identity_identifier,
            data_contract,
            data_contract_name,
            document_type,
            document_type_name,
            info,
        }
    }
}

impl ScreenController for DocumentTypeScreenController {
    fn view(&mut self, frame: &mut Frame, area: Rect) {
        self.info.view(frame, area)
    }

    fn name(&self) -> &'static str {
        "Document type"
    }

    fn command_keys(&self) -> &[ScreenCommandKey] {
        if self.identity_identifier.is_some() {
            &LOADED_IDENTITY_COMMANDS
        } else {
            &NO_LOADED_IDENTITY_COMMANDS
        }
    }

    fn toggle_keys(&self) -> &[ScreenToggleKey] {
        &[]
    }

    fn on_event(&mut self, event: &Event) -> ScreenFeedback {
        match event {
            Event::Key(KeyEvent {
                code: Key::Char('q'),
                modifiers: KeyModifiers::NONE,
            }) => ScreenFeedback::PreviousScreen,

            Event::Key(KeyEvent {
                code: Key::Char('f'),
                modifiers: KeyModifiers::NONE,
            }) => ScreenFeedback::Form(Box::new(QueryDocumentTypeFormController::new(
                self.data_contract.clone(),
                self.document_type.clone(),
                self.identity_identifier.clone(),
                false,
            ))),

            Event::Key(KeyEvent {
<<<<<<< HEAD
=======
                code: Key::Char('r'),
                modifiers: KeyModifiers::NONE,
            }) => ScreenFeedback::Form(Box::new(BroadcastRandomDocumentsCountForm::new(
                self.data_contract_name.clone(),
                self.document_type_name.clone(),
            ))),

            // Event::Key(KeyEvent {
            //     code: Key::Char('b'),
            //     modifiers: KeyModifiers::NONE,
            // }) => ScreenFeedback::Form(Box::new(BroadcastSpecificDocumentForm::new(
            //     self.data_contract_name.clone(),
            //     self.document_type_name.clone(),
            //     self.document_type
            //         .properties()
            //         .keys()
            //         .cloned()
            //         .collect_vec(),
            // ))),
            Event::Key(KeyEvent {
>>>>>>> 59f2f7e9
                code: Key::Char('o'),
                modifiers: KeyModifiers::NONE,
            }) => ScreenFeedback::Form(Box::new(QueryDocumentTypeFormController::new(
                self.data_contract.clone(),
                self.document_type.clone(),
                self.identity_identifier.clone(),
                true,
            ))),

            Event::Key(KeyEvent {
                code: Key::Char('c'),
                modifiers: KeyModifiers::NONE,
            }) => ScreenFeedback::Task {
                task: Task::Document(DocumentTask::QueryContestedResources(
                    self.data_contract.clone(),
                    self.document_type.clone(),
                )),
                block: true,
            },

            Event::Key(KeyEvent {
                code: Key::Char('b'),
                modifiers: KeyModifiers::NONE,
            }) => ScreenFeedback::Form(Box::new(BroadcastRandomDocumentsCountForm::new(
                self.data_contract_name.clone(),
                self.document_type_name.clone(),
            ))),

            // Forward event to upper part of the screen for scrolls and stuff
            Event::Key(k) => {
                if self.info.on_event(k) {
                    ScreenFeedback::Redraw
                } else {
                    ScreenFeedback::None
                }
            }

            // Backend events handling
            Event::Backend(BackendEvent::TaskCompleted {
                task: Task::Document(DocumentTask::QueryDocuments(_)),
                execution_result: Ok(CompletedTaskPayload::Documents(documents)),
            }) => {
                let data_contract = self.data_contract.clone();
                let document_type = self.document_type.clone();
                let identity_id = self.identity_identifier.clone();
                let documents = documents.clone();
                ScreenFeedback::NextScreen(Box::new(move |_| {
                    async move {
                        Box::new(DocumentsQuerysetScreenController::new(
                            data_contract,
                            document_type,
                            identity_id,
                            documents,
                        )) as Box<dyn ScreenController>
                    }
                    .boxed()
                }))
            }

            Event::Backend(BackendEvent::TaskCompleted {
                task: Task::Document(DocumentTask::QueryDocuments(_)),
                execution_result: Err(e),
            }) => {
                self.info = Info::new_error(&e);
                ScreenFeedback::Redraw
            }

            Event::Backend(
                BackendEvent::TaskCompleted {
                    task: Task::Document(DocumentTask::BroadcastRandomDocuments { .. }),
                    execution_result,
                }
                | BackendEvent::TaskCompletedStateChange {
                    task: Task::Document(DocumentTask::BroadcastRandomDocuments { .. }),
                    execution_result,
                    ..
                },
            ) => {
                self.info = Info::new_from_result(execution_result);
                ScreenFeedback::Redraw
            }

            Event::Backend(BackendEvent::TaskCompleted {
                task: Task::Document(DocumentTask::QueryContestedResources(_, _)),
                execution_result: Ok(CompletedTaskPayload::ContestedResources(resources)),
            }) => {
                let resources = resources.clone();
                let data_contract = self.data_contract.clone();
                let document_type = self.document_type.clone();
                ScreenFeedback::NextScreen(Box::new(move |_| {
                    async move {
                        Box::new(ContestedResourcesScreenController::new(
                            resources,
                            data_contract,
                            document_type,
                        )) as Box<dyn ScreenController>
                    }
                    .boxed()
                }))
            }

            _ => ScreenFeedback::None,
        }
    }
}

struct QueryDocumentTypeFormController {
    document_type: DocumentType,
    identity_id: Option<Identifier>,
    input: TextInput<DocumentQueryTextInputParser>,
}

impl QueryDocumentTypeFormController {
    fn new(
        data_contract: DataContract,
        document_type: DocumentType,
        identity_id: Option<Identifier>,
        ours_query: bool,
    ) -> Self {
        let ours_query_part = if ours_query && identity_id.is_some() {
            format!(
                "where `$ownerId` = '{}' ",
                identity_id.unwrap().to_string(Encoding::Base58)
            )
        } else {
            String::default()
        };
        let query = format!("Select * from {} {}", document_type.name(), ours_query_part);
        let parser = DocumentQueryTextInputParser::new(data_contract);
        Self {
            document_type,
            identity_id,
            input: TextInput::new_str_value_with_parser(parser, "Document Query", &query),
        }
    }
}

impl FormController for QueryDocumentTypeFormController {
    fn on_event(&mut self, event: KeyEvent) -> FormStatus {
        match self.input.on_event(event) {
            InputStatus::Done(query) => FormStatus::Done {
                task: Task::Document(DocumentTask::QueryDocuments(query)),
                block: true,
            },
            status => status.into(),
        }
    }

    fn form_name(&self) -> &'static str {
        "Get Documents by Query"
    }

    fn step_view(&mut self, frame: &mut Frame, area: Rect) {
        self.input.view(frame, area)
    }

    fn step_name(&self) -> &'static str {
        "Query"
    }

    fn step_index(&self) -> u8 {
        0
    }

    fn steps_number(&self) -> u8 {
        1
    }
}<|MERGE_RESOLUTION|>--- conflicted
+++ resolved
@@ -2,9 +2,7 @@
 
 mod broadcast_document;
 mod broadcast_random_documents;
-<<<<<<< HEAD
 pub mod contested_resources;
-=======
 
 use dpp::{
     data_contract::{
@@ -17,13 +15,11 @@
     prelude::DataContract,
 };
 use futures::FutureExt;
-use itertools::Itertools;
 use tuirealm::{
     event::{Key, KeyEvent, KeyModifiers},
     tui::prelude::Rect,
     Frame,
 };
->>>>>>> 59f2f7e9
 
 use self::{
     // broadcast_document::BroadcastSpecificDocumentForm,
@@ -47,22 +43,6 @@
     Event,
 };
 use contested_resources::ContestedResourcesScreenController;
-use dpp::{
-    data_contract::{
-        accessors::v0::DataContractV0Getters,
-        document_type::{accessors::DocumentTypeV0Getters, DocumentType},
-    },
-    identifier::Identifier,
-    identity::accessors::IdentityGettersV0,
-    platform_value::string_encoding::Encoding,
-    prelude::DataContract,
-};
-use futures::FutureExt;
-use tuirealm::{
-    event::{Key, KeyEvent, KeyModifiers},
-    tui::prelude::Rect,
-    Frame,
-};
 
 pub(super) struct SelectDocumentTypeFormController {
     input: SelectInput<String>,
@@ -130,28 +110,21 @@
     }
 }
 
-<<<<<<< HEAD
-const COMMANDS: [ScreenCommandKey; 5] = [
-    ScreenCommandKey::new("q", "Back to Contracts"),
-    ScreenCommandKey::new("f", "Query"),
-    ScreenCommandKey::new("o", "Query Ours"),
-    ScreenCommandKey::new("c", "Query Contested Resources"),
-    ScreenCommandKey::new("b", "Broadcast Random Documents"),
-=======
-const LOADED_IDENTITY_COMMANDS: [ScreenCommandKey; 4] = [
+const LOADED_IDENTITY_COMMANDS: [ScreenCommandKey; 5] = [
     ScreenCommandKey::new("q", "Back to Contracts"),
     ScreenCommandKey::new("f", "Query"),
     ScreenCommandKey::new("o", "Query ours"),
+    ScreenCommandKey::new("c", "Query Contested Resources"),
     ScreenCommandKey::new("r", "Broadcast Random Documents"),
     // ScreenCommandKey::new("b", "Broadcast Document"),
 ];
 
-const NO_LOADED_IDENTITY_COMMANDS: [ScreenCommandKey; 3] = [
+const NO_LOADED_IDENTITY_COMMANDS: [ScreenCommandKey; 4] = [
     ScreenCommandKey::new("q", "Back to Contracts"),
     ScreenCommandKey::new("f", "Query"),
+    ScreenCommandKey::new("c", "Query Contested Resources"),
     ScreenCommandKey::new("r", "Broadcast Random Documents"),
     // ScreenCommandKey::new("b", "Broadcast Document"),
->>>>>>> 59f2f7e9
 ];
 
 pub(super) struct DocumentTypeScreenController {
@@ -232,8 +205,6 @@
             ))),
 
             Event::Key(KeyEvent {
-<<<<<<< HEAD
-=======
                 code: Key::Char('r'),
                 modifiers: KeyModifiers::NONE,
             }) => ScreenFeedback::Form(Box::new(BroadcastRandomDocumentsCountForm::new(
@@ -254,7 +225,6 @@
             //         .collect_vec(),
             // ))),
             Event::Key(KeyEvent {
->>>>>>> 59f2f7e9
                 code: Key::Char('o'),
                 modifiers: KeyModifiers::NONE,
             }) => ScreenFeedback::Form(Box::new(QueryDocumentTypeFormController::new(
