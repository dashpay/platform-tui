--- conflicted
+++ resolved
@@ -149,39 +149,8 @@
             .document_type_for_name(&document_type_name)
             .expect("expected a document type")
             .to_owned_document_type();
-<<<<<<< HEAD
-        let document_type_properties_str =
-            match serde_json::to_string_pretty(document_type.properties()) {
-                Ok(string) => format!("========= Properties =========\n\n{}", string),
-                Err(e) => {
-                    tracing::error!(
-                        "Error serializing to json string: {e} properties: {:?}",
-                        document_type.properties()
-                    );
-                    as_json_string(document_type.properties())
-                }
-            };
-        let document_type_indices_str = match serde_json::to_string_pretty(document_type.indices())
-        {
-            Ok(string) => format!("\n========= Indexes =========\n\n{}", string),
-            Err(e) => {
-                tracing::error!(
-                    "Error serializing to json string: {e} indices: {:?}",
-                    document_type.indices()
-                );
-                as_json_string(document_type.indices())
-            }
-        };
-        let document_type_info = format!(
-            "{}\n{}",
-            document_type_properties_str, &document_type_indices_str
-        );
-
-        let info = Info::new_scrollable(&document_type_info);
-=======
         let document_type_str = as_json_string(document_type.properties());
         let info = Info::new_scrollable(&document_type_str);
->>>>>>> b97c52e1
 
         Self {
             identity_identifier,
