//! Screens and forms related to strategies manipulation.

use std::collections::BTreeMap;

use dpp::{
    data_contract::accessors::v0::DataContractV0Getters, platform_value::string_encoding::Encoding,
};
use strategy_tests::{
    operations::{
        DataContractUpdateAction::{DataContractNewDocumentTypes, DataContractNewOptionalFields},
        DocumentAction, OperationType,
    },
    Strategy,
};
use tuirealm::{
    event::{Key, KeyEvent, KeyModifiers},
    tui::prelude::Rect,
    Frame,
};

use super::{
    identity_inserts::IdentityInsertsScreenController, operations::OperationsScreenController,
    run_strategy::RunStrategyFormController, run_strategy::RunStrategyScreenController,
    start_contracts::StartContractsScreenController,
    start_identities::StartIdentitiesScreenController,
};
use crate::{
    backend::{AppState, AppStateUpdate, BackendEvent},
    ui::screen::{
        utils::impl_builder, widgets::info::Info, ScreenCommandKey, ScreenController,
        ScreenFeedback, ScreenToggleKey,
    },
    Event,
};

use crate::{
    backend::{StrategyTask, Task},
    ui::form::{
        parsers::DefaultTextInputParser, FormController, FormStatus, Input, InputStatus, TextInput,
    },
};

const COMMAND_KEYS: [ScreenCommandKey; 7] = [
    ScreenCommandKey::new("q", "Back to Strategies"),
    ScreenCommandKey::new("r", "Run strategy"),
    ScreenCommandKey::new("l", "Clone this strategy"),
    ScreenCommandKey::new("c", "Start contracts"),
    ScreenCommandKey::new("i", "Identity inserts"),
    ScreenCommandKey::new("o", "Operations"),
    ScreenCommandKey::new("s", "Start identities"),
];

const COMMAND_KEYS_NO_SELECTION: [ScreenCommandKey; 1] =
    [ScreenCommandKey::new("q", "Back to Strategies")];

pub struct SelectedStrategyScreenController {
    info: Info,
    available_strategies: Vec<String>,
    selected_strategy: Option<String>,
}

impl_builder!(SelectedStrategyScreenController);

impl SelectedStrategyScreenController {
    pub(crate) async fn new(app_state: &AppState) -> Self {
        let available_strategies_lock = app_state.available_strategies.lock().await;
        let selected_strategy_lock = app_state.selected_strategy.lock().await;

        let info = if let Some(name) = selected_strategy_lock.as_ref() {
            let strategy = available_strategies_lock
                .get(name.as_str())
                .expect("inconsistent data");
            let contract_names_lock = app_state.available_strategies_contract_names.lock().await;

            Info::new_fixed(&display_strategy(
                &name,
                strategy,
                contract_names_lock
                    .get(name.as_str())
                    .expect("inconsistent data"),
            ))
        } else {
            Info::new_fixed("No strategy selected. Go back.")
        };

        SelectedStrategyScreenController {
            info,
            available_strategies: available_strategies_lock.keys().cloned().collect(),
            selected_strategy: None,
        }
    }
}

impl ScreenController for SelectedStrategyScreenController {
    fn name(&self) -> &'static str {
        "Strategy"
    }

    fn command_keys(&self) -> &[ScreenCommandKey] {
        if self.selected_strategy.is_some() {
            COMMAND_KEYS.as_ref()
        } else {
            COMMAND_KEYS_NO_SELECTION.as_ref()
        }
    }

    fn toggle_keys(&self) -> &[ScreenToggleKey] {
        &[]
    }

    fn on_event(&mut self, event: &Event) -> ScreenFeedback {
        match event {
            Event::Key(KeyEvent {
                code: Key::Char('q'),
                modifiers: KeyModifiers::NONE,
            }) => ScreenFeedback::PreviousScreen,
            Event::Key(KeyEvent {
                code: Key::Char('c'),
                modifiers: KeyModifiers::NONE,
            }) => ScreenFeedback::NextScreen(StartContractsScreenController::builder()),
            Event::Key(KeyEvent {
                code: Key::Char('i'),
                modifiers: KeyModifiers::NONE,
            }) => ScreenFeedback::NextScreen(IdentityInsertsScreenController::builder()),
            Event::Key(KeyEvent {
                code: Key::Char('s'),
                modifiers: KeyModifiers::NONE,
            }) => ScreenFeedback::NextScreen(StartIdentitiesScreenController::builder()),
            Event::Key(KeyEvent {
                code: Key::Char('o'),
                modifiers: KeyModifiers::NONE,
            }) => ScreenFeedback::NextScreen(OperationsScreenController::builder()),
            Event::Key(KeyEvent {
                code: Key::Char('r'),
                modifiers: KeyModifiers::NONE,
            }) => ScreenFeedback::FormThenNextScreen {
                form: Box::new(RunStrategyFormController::new(
                    self.selected_strategy.clone().unwrap(),
                )),
                screen: RunStrategyScreenController::builder(),
            },
            Event::Key(KeyEvent {
                code: Key::Char('l'),
                modifiers: KeyModifiers::NONE,
            }) => ScreenFeedback::Form(Box::new(CloneStrategyFormController::new())),
            Event::Backend(
                BackendEvent::AppStateUpdated(AppStateUpdate::SelectedStrategy(
                    strategy_name,
                    strategy,
                    contract_names,
                ))
                | BackendEvent::TaskCompletedStateChange {
                    app_state_update:
                        AppStateUpdate::SelectedStrategy(strategy_name, strategy, contract_names),
                    ..
                },
            ) => {
                self.info = Info::new_fixed(&display_strategy(
                    &strategy_name,
                    &strategy,
                    &contract_names,
                ));
                self.selected_strategy = Some(strategy_name.clone());
                ScreenFeedback::Redraw
            }
            Event::Backend(
                BackendEvent::AppStateUpdated(AppStateUpdate::Strategies(strategies, ..))
                | BackendEvent::TaskCompletedStateChange {
                    app_state_update: AppStateUpdate::Strategies(strategies, ..),
                    ..
                },
            ) => {
                self.available_strategies = strategies.keys().cloned().collect();
                ScreenFeedback::Redraw
            }
            _ => ScreenFeedback::None,
        }
    }

    fn view(&mut self, frame: &mut Frame, area: Rect) {
        self.info.view(frame, area)
    }
}

fn display_strategy(
    strategy_name: &str,
    strategy: &Strategy,
    contract_updates: &[(String, Option<BTreeMap<u64, String>>)],
) -> String {
    let mut start_contracts_lines = String::new();
    // Only display the individual contract details in this screen if the number is less than 5
    if contract_updates.len() <= 5 {
        for (contract, updates) in contract_updates.iter() {
            start_contracts_lines.push_str(&format!(
                "{:indent$}Contract: {contract}\n",
                "",
                indent = 8
            ));
            for (block, update) in updates.iter().flatten() {
                let block = block + 1;
                let block_spacing = (block - 1) * 3;
                start_contracts_lines.push_str(&format!(
                    "{:indent$}On block {block_spacing} apply {update}\n",
                    "",
                    indent = 12
                ));
            }
        }
    }

    let times_per_block_display = if strategy
        .identity_inserts
        .frequency
        .times_per_block_range
        .end
        > strategy
            .identity_inserts
            .frequency
            .times_per_block_range
            .start
    {
        strategy
            .identity_inserts
            .frequency
            .times_per_block_range
            .end
            - 1
    } else {
        strategy
            .identity_inserts
            .frequency
            .times_per_block_range
            .end
    };

    let identity_inserts_line = format!(
        "{:indent$}Times per block: {}; chance per block: {}\n",
        "",
        times_per_block_display,
        strategy
            .identity_inserts
            .frequency
            .chance_per_block
            .unwrap_or(0.0),
        indent = 8,
    );

    let mut operations_lines = String::new();
    // Only display the individual operation details in this screen if the number is less than 5
    if strategy.operations.len() <= 5 {
        for op in strategy.operations.iter() {
            let op_name = match op.op_type.clone() {
                OperationType::Document(op) => {
                    let op_type = match op.action {
                        DocumentAction::DocumentActionInsertRandom(..) => {
                            "InsertRandom".to_string()
                        }
                        DocumentAction::DocumentActionDelete => "Delete".to_string(),
<<<<<<< HEAD
=======
                        // DocumentAction::DocumentActionReplace => "Replace".to_string(),
>>>>>>> 7db5aa5c
                        _ => panic!("invalid document action selected"),
                    };
                    format!(
                        "Document({}): Contract: {}",
                        op_type,
                        op.contract.id().to_string(Encoding::Base58)
                    )
                }
                OperationType::IdentityTopUp => "IdentityTopUp".to_string(),
                OperationType::IdentityUpdate(op) => format!("IdentityUpdate({:?})", op),
                OperationType::IdentityWithdrawal => "IdentityWithdrawal".to_string(),
                OperationType::ContractCreate(..) => "ContractCreateRandom".to_string(),
                OperationType::ContractUpdate(op) => {
                    let op_type = match op.action {
                        DataContractNewDocumentTypes(_) => "NewDocTypesRandom".to_string(),
                        DataContractNewOptionalFields(..) => "NewFieldsRandom".to_string(),
                    };
                    format!(
                        "ContractUpdate({}): Contract: {}",
                        op_type,
                        op.contract.id().to_string(Encoding::Base58)
                    )
                }
                OperationType::IdentityTransfer => "IdentityTransfer".to_string(),
            };

            let times_per_block_display = if op.frequency.times_per_block_range.end
                > op.frequency.times_per_block_range.start
            {
                op.frequency.times_per_block_range.end - 1
            } else {
                op.frequency.times_per_block_range.end
            };

            if times_per_block_display == 0 {
                operations_lines.push_str(&format!(
                    "{:indent$}{}; Times per block: {}, chance per block: {}\n",
                    "",
                    op_name,
                    times_per_block_display,
                    op.frequency.chance_per_block.unwrap_or(0.0),
                    indent = 8
                ));
            } else {
                operations_lines.push_str(&format!(
                    "{:indent$}{}; Times per block: {}, chance per block: {}\n",
                    "",
                    op_name,
                    times_per_block_display,
                    op.frequency.chance_per_block.unwrap_or(0.0),
                    indent = 8
                ));
            }
        }
    }

    let start_contracts_len = strategy.start_contracts.len();
    let operations_len = strategy.operations.len();

    format!(
        r#"{strategy_name}:
    Start identities: {} (Keys: {}, Balance: {:.2} dash)
    
    Start contracts ({start_contracts_len}):
{start_contracts_lines}
    Identity inserts:
{identity_inserts_line}
    Operations ({operations_len}):
{operations_lines}"#,
        strategy.start_identities.number_of_identities,
        strategy.start_identities.keys_per_identity
            + strategy.start_identities.extra_keys.len() as u8,
        strategy.start_identities.starting_balances as f64 / 100_000_000.0,
    )
}

pub(crate) struct CloneStrategyFormController {
    input: TextInput<DefaultTextInputParser<String>>,
}

impl CloneStrategyFormController {
    pub(crate) fn new() -> Self {
        CloneStrategyFormController {
            input: TextInput::new("strategy name"),
        }
    }
}

impl FormController for CloneStrategyFormController {
    fn on_event(&mut self, event: KeyEvent) -> FormStatus {
        match self.input.on_event(event) {
            InputStatus::Done(strategy_name) => FormStatus::Done {
                task: Task::Strategy(StrategyTask::CloneStrategy(strategy_name)),
                block: false,
            },
            status => status.into(),
        }
    }

    fn form_name(&self) -> &'static str {
        "Clone strategy"
    }

    fn step_view(&mut self, frame: &mut Frame, area: Rect) {
        self.input.view(frame, area)
    }

    fn step_name(&self) -> &'static str {
        "Strategy name"
    }

    fn step_index(&self) -> u8 {
        0
    }

    fn steps_number(&self) -> u8 {
        1
    }
}<|MERGE_RESOLUTION|>--- conflicted
+++ resolved
@@ -256,10 +256,7 @@
                             "InsertRandom".to_string()
                         }
                         DocumentAction::DocumentActionDelete => "Delete".to_string(),
-<<<<<<< HEAD
-=======
                         // DocumentAction::DocumentActionReplace => "Replace".to_string(),
->>>>>>> 7db5aa5c
                         _ => panic!("invalid document action selected"),
                     };
                     format!(
