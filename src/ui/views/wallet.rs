--- conflicted
+++ resolved
@@ -1,7 +1,6 @@
 //! Screens and forms related to wallet management.
 
 use dpp::{dashcore::psbt::serialize::Serialize, platform_value::string_encoding::Encoding};
-use itertools::Itertools;
 
 mod add_identity_key;
 
@@ -21,13 +20,8 @@
     },
     ui::{
         form::{
-<<<<<<< HEAD
             parsers::DefaultTextInputParser, ComposedInput, Field, FormController, FormStatus,
-            Input, InputStatus, TextInput,
-=======
-            parsers::DefaultTextInputParser, FormController, FormStatus, Input, InputStatus,
-            SelectInput, TextInput,
->>>>>>> 59f2f7e9
+            Input, InputStatus, SelectInput, TextInput,
         },
         screen::{
             info_display::display_info, utils::impl_builder, widgets::info::Info, ScreenCommandKey,
@@ -37,18 +31,14 @@
     Event,
 };
 
-const WALLET_LOADED_COMMANDS: [ScreenCommandKey; 6] = [
+const WALLET_LOADED_COMMANDS: [ScreenCommandKey; 7] = [
     ScreenCommandKey::new("b", "Refresh wallet utxos and balance"),
     ScreenCommandKey::new("c", "Copy Receive Address"),
     ScreenCommandKey::new("i", "Register identity"),
     ScreenCommandKey::new("l", "Load known identity"),
     ScreenCommandKey::new("u", "Get more utxos"),
-<<<<<<< HEAD
-    ScreenCommandKey::new("m", "Clear loaded wallet"),
+    ScreenCommandKey::new("C-m", "Clear loaded wallet"),
     ScreenCommandKey::new("p", "Load Evonode Identity"),
-=======
-    ScreenCommandKey::new("C-m", "Clear loaded wallet"),
->>>>>>> 59f2f7e9
 ];
 
 const IDENTITY_LOADED_COMMANDS: [ScreenCommandKey; 5] = [
