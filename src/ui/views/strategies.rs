--- conflicted
+++ resolved
@@ -16,8 +16,6 @@
 mod run_strategy_screen;
 pub mod selected_strategy;
 
-<<<<<<< HEAD
-=======
 use std::collections::BTreeMap;
 
 use rs_sdk::platform::DataContract;
@@ -29,7 +27,6 @@
     },
     Strategy,
 };
->>>>>>> 188cb5d6
 use tuirealm::{
     event::{Key, KeyEvent, KeyModifiers},
     tui::prelude::Rect,
