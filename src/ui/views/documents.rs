--- conflicted
+++ resolved
@@ -18,8 +18,7 @@
 };
 
 use crate::{
-<<<<<<< HEAD
-    backend::{as_toml, documents::DocumentTask, BackendEvent, Task},
+    backend::{as_json_string, documents::DocumentTask, BackendEvent, Task},
     ui::{
         form::{
             parsers::DefaultTextInputParser, FormController, FormStatus, Input, InputStatus,
@@ -29,11 +28,6 @@
             widgets::info::Info, ScreenCommandKey, ScreenController, ScreenFeedback,
             ScreenToggleKey,
         },
-=======
-    backend::as_json_string,
-    ui::screen::{
-        widgets::info::Info, ScreenCommandKey, ScreenController, ScreenFeedback, ScreenToggleKey,
->>>>>>> b97c52e1
     },
     Event,
 };
