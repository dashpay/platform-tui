//! View for fetched documents navigation and inspection.

use std::collections::BTreeMap;

use dpp::{
    data_contract::{document_type::DocumentType, DataContract},
    document::{Document, DocumentV0Getters},
    fee::Credits,
    platform_value::{btreemap_extensions::BTreeValueMapHelper, string_encoding::Encoding},
    prelude::Identifier,
};
use tuirealm::{
    command::{self, Cmd},
    event::{Key, KeyEvent, KeyModifiers},
    props::{BorderSides, Borders, Color, TextSpan},
    tui::prelude::{Constraint, Direction, Layout, Rect},
    AttrValue, Attribute, Frame, MockComponent,
};

use crate::{
    backend::{as_json_string, documents::DocumentTask, BackendEvent, Task},
    ui::{
        form::{
            parsers::DefaultTextInputParser, FormController, FormStatus, Input, InputStatus,
            SelectInput, TextInput,
        },
        screen::{
            widgets::info::Info, ScreenCommandKey, ScreenController, ScreenFeedback,
            ScreenToggleKey,
        },
    },
    Event,
};

const BASE_COMMAND_KEYS: [ScreenCommandKey; 5] = [
    ScreenCommandKey::new("q", "Back to Contracts"),
    ScreenCommandKey::new("C-n", "Next document"),
    ScreenCommandKey::new("C-p", "Prev document"),
    ScreenCommandKey::new("↓", "Scroll doc down"),
    ScreenCommandKey::new("↑", "Scroll doc up"),
];

const PURCHASE_COMMAND_KEYS: [ScreenCommandKey; 6] = [
    ScreenCommandKey::new("q", "Back to Contracts"),
    ScreenCommandKey::new("C-n", "Next document"),
    ScreenCommandKey::new("C-p", "Prev document"),
    ScreenCommandKey::new("↓", "Scroll doc down"),
    ScreenCommandKey::new("↑", "Scroll doc up"),
    ScreenCommandKey::new("p", "Purchase"),
];

const DOCUMENT_OWNED_COMMAND_KEYS: [ScreenCommandKey; 7] = [
    ScreenCommandKey::new("q", "Back to Contracts"),
    ScreenCommandKey::new("C-n", "Next document"),
    ScreenCommandKey::new("C-p", "Prev document"),
    ScreenCommandKey::new("↓", "Scroll doc down"),
    ScreenCommandKey::new("↑", "Scroll doc up"),
    ScreenCommandKey::new("s", "Set price"),
    ScreenCommandKey::new("t", "Transfer"),
];

pub(crate) struct DocumentsQuerysetScreenController {
    data_contract: DataContract,
    document_type: DocumentType,
    identity_id: Option<Identifier>,
    current_batch: Vec<Option<Document>>,
    document_select: tui_realm_stdlib::List,
    document_view: Info,
}

impl DocumentsQuerysetScreenController {
    pub(crate) fn new(
        data_contract: DataContract,
        document_type: DocumentType,
        identity_id: Option<Identifier>,
        current_batch: BTreeMap<Identifier, Option<Document>>,
    ) -> Self {
        let mut document_select = tui_realm_stdlib::List::default()
            .rows(
                current_batch
                    .keys()
                    .map(|v| vec![TextSpan::new(v.to_string(Encoding::Base58))])
                    .collect(),
            )
            .borders(
                Borders::default()
                    .sides(BorderSides::LEFT | BorderSides::TOP | BorderSides::BOTTOM),
            )
            .selected_line(0)
            .highlighted_color(Color::Magenta);
        document_select.attr(Attribute::Scroll, AttrValue::Flag(true));
        document_select.attr(Attribute::Focus, AttrValue::Flag(true));

        let document_view = Info::new_scrollable(
            &current_batch
                .first_key_value()
                .map(|(_, v)| as_json_string(v))
                .unwrap_or_else(String::new),
        );

        Self {
            data_contract,
            document_type,
            identity_id,
            current_batch: current_batch.into_values().collect(),
            document_select,
            document_view,
        }
    }

    fn update_document_view(&mut self) {
        self.document_view = Info::new_scrollable(
            &self
                .current_batch
                .get(self.document_select.state().unwrap_one().unwrap_usize())
                .map(|v| as_json_string(&v))
                .unwrap_or_else(String::new),
        );
    }

<<<<<<< HEAD
    fn get_selected_document(&self) -> Option<&Document> {
        let state = self.document_select.state();
        let selected_index = state.unwrap_one().unwrap_usize();
        self.current_batch
            .get(selected_index)
            .and_then(|doc| doc.as_ref())
=======
    pub(crate) fn document_is_purchasable(&self, idx: usize) -> bool {
        if let Some(Some(doc)) = self.current_batch.get(idx) {
            match doc.properties().get_optional_integer::<Credits>("$price") {
                Ok(price) => {
                    if let Some(id) = self.identity_id {
                        if doc.owner_id() == id {
                            false
                        } else {
                            price.is_some()
                        }
                    } else {
                        price.is_some()
                    }
                }
                Err(_) => false,
            }
        } else {
            false
        }
    }

    pub(crate) fn document_is_ours(&self, idx: usize) -> bool {
        if let Some(Some(doc)) = self.current_batch.get(idx) {
            if let Some(id) = self.identity_id {
                doc.owner_id() == id
            } else {
                false
            }
        } else {
            false
        }
>>>>>>> 59f2f7e9
    }
}

impl ScreenController for DocumentsQuerysetScreenController {
    fn view(&mut self, frame: &mut Frame, area: Rect) {
        let layout = Layout::default()
            .direction(Direction::Horizontal)
            .constraints([Constraint::Max(40), Constraint::Min(1)].as_ref())
            .split(area);

        self.document_select.view(frame, layout[0]);
        self.document_view.view(frame, layout[1]);
    }

    fn name(&self) -> &'static str {
        "Documents queryset"
    }

    fn command_keys(&self) -> &[ScreenCommandKey] {
        // Only display purchase option if the document is purchasable
        let idx = self.document_select.state().unwrap_one().unwrap_usize();
        let purchasable = self.document_is_purchasable(idx);
        if purchasable {
            PURCHASE_COMMAND_KEYS.as_ref()
        } else if self.document_is_ours(idx) {
            DOCUMENT_OWNED_COMMAND_KEYS.as_ref()
        } else {
            BASE_COMMAND_KEYS.as_ref()
        }
    }

    fn toggle_keys(&self) -> &[ScreenToggleKey] {
        &[]
    }

    fn on_event(&mut self, event: &Event) -> ScreenFeedback {
        match event {
            Event::Key(KeyEvent {
                code: Key::Char('q'),
                modifiers: KeyModifiers::NONE,
            }) => ScreenFeedback::PreviousScreen,
            Event::Key(KeyEvent {
                code: Key::Char('p'),
                modifiers: KeyModifiers::NONE,
            }) => {
                let idx = self.document_select.state().unwrap_one().unwrap_usize();
                if self.document_is_purchasable(idx) {
                    if let Some(Some(doc)) = self.current_batch.get(idx) {
                        ScreenFeedback::Form(Box::new(ConfirmDocumentPurchaseFormController::new(
                            self.data_contract.clone(),
                            self.document_type.clone(),
                            doc.clone(),
                        )))
                    } else {
                        panic!("Selected document didn't exist?")
                    }
                } else {
                    ScreenFeedback::None
                }
            }
            Event::Key(KeyEvent {
                code: Key::Char('s'),
                modifiers: KeyModifiers::NONE,
            }) => {
                let idx = self.document_select.state().unwrap_one().unwrap_usize();
                if self.document_is_ours(idx) {
                    if let Some(Some(doc)) = self.current_batch.get(idx) {
                        ScreenFeedback::Form(Box::new(SetDocumentPriceFormController::new(
                            self.data_contract.clone(),
                            self.document_type.clone(),
                            doc.clone(),
                        )))
                    } else {
                        panic!("Selected document didn't exist?")
                    }
                } else {
                    ScreenFeedback::None
                }
            }
            Event::Key(KeyEvent {
                code: Key::Char('t'),
                modifiers: KeyModifiers::NONE,
            }) => {
                let idx = self.document_select.state().unwrap_one().unwrap_usize();
                if self.document_is_ours(idx) {
                    if let Some(Some(doc)) = self.current_batch.get(idx) {
                        ScreenFeedback::Form(Box::new(TransferDocumentFormController::new(
                            self.data_contract.clone(),
                            self.document_type.clone(),
                            doc.clone(),
                        )))
                    } else {
                        panic!("Selected document didn't exist?")
                    }
                } else {
                    ScreenFeedback::None
                }
            }

            // Document view keys
            Event::Key(
                key_event @ KeyEvent {
                    code: Key::Down | Key::Up,
                    modifiers: KeyModifiers::NONE,
                },
            ) => {
                self.document_view.on_event(key_event);
                ScreenFeedback::Redraw
            }

            // Document selection keys
            Event::Key(KeyEvent {
                code: Key::Char('n'),
                modifiers: KeyModifiers::CONTROL,
            }) => {
                self.document_select
                    .perform(Cmd::Move(command::Direction::Down));
                self.update_document_view();
                ScreenFeedback::Redraw
            }
            Event::Key(KeyEvent {
                code: Key::Char('p'),
                modifiers: KeyModifiers::CONTROL,
            }) => {
                self.document_select
                    .perform(Cmd::Move(command::Direction::Up));
                self.update_document_view();
                ScreenFeedback::Redraw
            }

<<<<<<< HEAD
=======
            // Backend events handling
            Event::Backend(BackendEvent::TaskCompleted {
                task: Task::Document(DocumentTask::PurchaseDocument { .. }),
                execution_result,
            }) => {
                self.document_view = Info::new_from_result(execution_result);
                ScreenFeedback::Redraw
            }
            Event::Backend(BackendEvent::TaskCompleted {
                task: Task::Document(DocumentTask::SetDocumentPrice { .. }),
                execution_result,
            }) => {
                self.document_view = Info::new_from_result(execution_result);
                ScreenFeedback::Redraw
            }
            Event::Backend(BackendEvent::TaskCompleted {
                task: Task::Document(DocumentTask::TransferDocument { .. }),
                execution_result,
            }) => {
                self.document_view = Info::new_from_result(execution_result);
                ScreenFeedback::Redraw
            }

>>>>>>> 59f2f7e9
            _ => ScreenFeedback::None,
        }
    }
}

pub struct ConfirmDocumentPurchaseFormController {
    confirm_input: SelectInput<String>,
    data_contract: DataContract,
    document_type: DocumentType,
    document: Document,
}

impl ConfirmDocumentPurchaseFormController {
    pub fn new(
        data_contract: DataContract,
        document_type: DocumentType,
        document: Document,
    ) -> Self {
        Self {
            confirm_input: SelectInput::new(vec!["Yes".to_string(), "No".to_string()]),
            data_contract,
            document_type,
            document,
        }
    }
}

impl FormController for ConfirmDocumentPurchaseFormController {
    fn on_event(&mut self, event: KeyEvent) -> FormStatus {
        match self.confirm_input.on_event(event) {
            InputStatus::Done(choice) => {
                if choice == "Yes" {
                    FormStatus::Done {
                        task: Task::Document(DocumentTask::PurchaseDocument {
                            data_contract: self.data_contract.clone(),
                            document_type: self.document_type.clone(),
                            document: self.document.clone(),
                        }),
                        block: true,
                    }
                } else {
                    FormStatus::Exit
                }
            }
            status => status.into(),
        }
    }

    fn form_name(&self) -> &'static str {
        "Purchase document confirmation"
    }

    fn step_view(&mut self, frame: &mut Frame, area: Rect) {
        self.confirm_input.view(frame, area)
    }

    fn step_name(&self) -> &'static str {
        "Confirm"
    }

    fn step_index(&self) -> u8 {
        0
    }

    fn steps_number(&self) -> u8 {
        1
    }
}

pub struct SetDocumentPriceFormController {
    input: TextInput<DefaultTextInputParser<f64>>,
    data_contract: DataContract,
    document_type: DocumentType,
    document: Document,
}

impl SetDocumentPriceFormController {
    pub fn new(
        data_contract: DataContract,
        document_type: DocumentType,
        document: Document,
    ) -> Self {
        Self {
            input: TextInput::new("Amount (in Dash)"),
            data_contract,
            document_type,
            document,
        }
    }
}

impl FormController for SetDocumentPriceFormController {
    fn on_event(&mut self, event: KeyEvent) -> FormStatus {
        match self.input.on_event(event) {
            InputStatus::Done(amount) => FormStatus::Done {
                task: Task::Document(DocumentTask::SetDocumentPrice {
                    amount: (amount * 100_000_000_000.0) as u64,
                    data_contract: self.data_contract.clone(),
                    document_type: self.document_type.clone(),
                    document: self.document.clone(),
                }),
                block: true,
            },
            status => status.into(),
        }
    }

    fn form_name(&self) -> &'static str {
        "Set document price"
    }

    fn step_view(&mut self, frame: &mut Frame, area: Rect) {
        self.input.view(frame, area)
    }

    fn step_name(&self) -> &'static str {
        "Amount"
    }

    fn step_index(&self) -> u8 {
        0
    }

    fn steps_number(&self) -> u8 {
        1
    }
}

pub struct TransferDocumentFormController {
    input: TextInput<DefaultTextInputParser<String>>,
    data_contract: DataContract,
    document_type: DocumentType,
    document: Document,
}

impl TransferDocumentFormController {
    pub fn new(
        data_contract: DataContract,
        document_type: DocumentType,
        document: Document,
    ) -> Self {
        Self {
            input: TextInput::new("Base58 ID"),
            data_contract,
            document_type,
            document,
        }
    }
}

impl FormController for TransferDocumentFormController {
    fn on_event(&mut self, event: KeyEvent) -> FormStatus {
        match self.input.on_event(event) {
            InputStatus::Done(recipient_address) => FormStatus::Done {
                task: Task::Document(DocumentTask::TransferDocument {
                    recipient_address,
                    data_contract: self.data_contract.clone(),
                    document_type: self.document_type.clone(),
                    document: self.document.clone(),
                }),
                block: true,
            },
            status => status.into(),
        }
    }

    fn form_name(&self) -> &'static str {
        "Transfer document"
    }

    fn step_view(&mut self, frame: &mut Frame, area: Rect) {
        self.input.view(frame, area)
    }

    fn step_name(&self) -> &'static str {
        "Recipient address"
    }

    fn step_index(&self) -> u8 {
        0
    }

    fn steps_number(&self) -> u8 {
        1
    }
}<|MERGE_RESOLUTION|>--- conflicted
+++ resolved
@@ -118,14 +118,14 @@
         );
     }
 
-<<<<<<< HEAD
     fn get_selected_document(&self) -> Option<&Document> {
         let state = self.document_select.state();
         let selected_index = state.unwrap_one().unwrap_usize();
         self.current_batch
             .get(selected_index)
             .and_then(|doc| doc.as_ref())
-=======
+    }
+
     pub(crate) fn document_is_purchasable(&self, idx: usize) -> bool {
         if let Some(Some(doc)) = self.current_batch.get(idx) {
             match doc.properties().get_optional_integer::<Credits>("$price") {
@@ -157,7 +157,6 @@
         } else {
             false
         }
->>>>>>> 59f2f7e9
     }
 }
 
@@ -288,8 +287,6 @@
                 ScreenFeedback::Redraw
             }
 
-<<<<<<< HEAD
-=======
             // Backend events handling
             Event::Backend(BackendEvent::TaskCompleted {
                 task: Task::Document(DocumentTask::PurchaseDocument { .. }),
@@ -313,7 +310,6 @@
                 ScreenFeedback::Redraw
             }
 
->>>>>>> 59f2f7e9
             _ => ScreenFeedback::None,
         }
     }
